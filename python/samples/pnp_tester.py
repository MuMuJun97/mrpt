#!/usr/bin/env python
import sys
sys.path.append("../../build/lib")
import numpy as np
import matplotlib as mpl
import matplotlib.pyplot as plt

import pymrpt

mpl.rcParams['figure.figsize'] = (20.0, 16.0)
plt.rcParams.update({'axes.titlesize': 40,'axes.labelsize': 25,'xtick.labelsize': 20, 'ytick.labelsize':15, 
                    'figure.titlesize':40})
n_algos=6                    

def vector2RotMat(vec, theta=0):
    #Rodrigues rotation formula
    n_check=np.linalg.norm(vec)
    
    kx=vec[0]/n_check
    ky=vec[1]/n_check
    kz=vec[2]/n_check
    
    K=np.matrix([[0, -kz, ky],[kz, 0, -kx],[-ky, kx, 0]])
    I=np.identity(3)
    
    R=I+K*np.sin(theta)+K*K*(1-np.cos(theta))
    R=np.array(R)
    
    return R
    
def quatvec2RotMat(q):
    qw = np.sqrt(1- np.linalg.norm(q)*np.linalg.norm(q))
    qx=q[0]
    qy=q[1]
    qz=q[2]

    R = [1-2*qy*qy-2*qz*qz, 2*qx*qy - 2*qz*qw, 2*qx*qz+2*qy*qw,
         2*qx*qy + 2*qz*qw,1-2*qx*qx-2*qz*qz, 2*qy*qz - 2*qx*qw,
         2*qx*qz-2*qy*qw,2*qy*qz + 2*qx*qw, 1-2*qx*qx-2*qy*qy]
         
    R=np.reshape(R, [3,3])
         
    return R
    
def RotMat2quat(R):
    qw = np.sqrt(1 + R[0,0] + R[1,1] + R[2,2] )/2
    
    if qw > 0.01:
        qx = (R[2,1] - R[1,2])/4/qw
        qy = (R[0,2] - R[2,0])/4/qw
        qz = (R[1,0] - R[0,1])/4/qw
    else:
        l = np.array([ R[0,0], R[1,1], R[2,2] ])
        ind_max = np.argmax(l)
        
        if ind_max == 0:
            qx = np.sqrt((R[0,0]+1)/2)
            qy = (R[1,0] + R[0,1])/4/qx
            qz = (R[0,2] + R[2,0])/4/qx
            
        elif ind_max==1:
            qy = np.sqrt((R[1,1]+1)/2)
            qx = (R[1,0] + R[0,1])/4/qy
            qz = (R[2,1] + R[1,2])/4/qy
        
        else: 
            qz = np.sqrt((R[2,2]+1)/2)
            qx = (R[0,2] + R[2,0])/4/qz
            qy = (R[2,1] + R[1,2])/4/qz
            
        qw = np.sqrt(1- qx*qx -qy*qy - qz*qz)
        
    return [qw, qx, qy, qz]

def display_comparison_plot(t, arr, names, line_styles, title, xtitle, ytitle, ylim, figname):

    f, ax = plt.subplots()    
    lines=[]
    for i in np.arange(0,len(arr)):
<<<<<<< HEAD
        plt.plot(t,arr[i,:],label=names[i], lw=2)
=======
        l, =ax.plot(t,arr[i,:],label=names[i], lw=2, ls=line_styles[i])
        lines.append(l)
    
    leg = ax.legend(fancybox=True, shadow=True)
    leg.get_frame().set_alpha(0.8)
    
    lined = dict()
    for legline, origline in zip(leg.get_lines(), lines):
        legline.set_picker(10)
        lined[legline]=origline
>>>>>>> 1a6fdd41
        
    ax.set_xlabel(xtitle)
    ax.set_ylabel(ytitle)
    ax.set_title(title)
    ax=plt.gca()
    ax.set_ylim(ylim)
    ax.grid()
    
    def onpick(event):
        legline=event.artist
        origline = lined[legline]
        vis=not origline.get_visible()
        origline.set_visible(vis)
        
        if vis:
            legline.set_alpha(1)
        else:
            legline.set_alpha(0.2)
        
        f.canvas.draw()
    
    f.canvas.mpl_connect('pick_event', onpick)
        
    plt.show()
    plt.savefig(figname)

def calc_err(pose1, pose2):
    # Percent error in translation    
    t_est = np.array(pose1[0:3])
    t     = np.array(pose2[0:3])
    err_t = (np.linalg.norm(t_est-t)/np.linalg.norm(t))*100
    # Rotation error
    q_est = pose1[3:6,0]
    q     = pose2[3:6,0]
    err_q = np.max(np.abs(np.arccos(np.dot(q_est,q)/np.linalg.norm(q_est)/np.linalg.norm(q))))
    err_q = err_q if err_q < np.pi-err_q else np.pi-err_q   
    err = [err_t, err_q]
    return err

# Define number of points and camera parameters
n=10
sigma=0.005
f=1.0
cx=0.0
cy=0.0

# Instantiate pnp module
pnp = pymrpt.pnp(n)

<<<<<<< HEAD
# Define object points and image points
obj_pts=np.array([[2,-2,3],[0,0,-50.0],[2,0,35],[5,-40,25],[10,15,9],[-20,50,7],[-12,32,43],[21,-2, 23], [2,3,54], [13, -21, 39]])
img_pts=np.empty([n,2])
img_pts_=np.empty([n,3])
img_pts_[:,2]=1

pose_epnp=np.empty([6,1])
pose_upnp=np.empty([6,1])
pose_dls=np.empty([6,1])
pose_p3p=np.empty([6,1])
pose_ppnp=np.empty([6,1])
pose_posit=np.empty([6,1])
pose_lhm=np.empty([6,1])
pose_mat_orig=np.empty([4,4])

n_iter=10
n_algos=7

err_t_epnp=[]
err_t_dls=[]
err_t_upnp=[]
err_t_p3p=[]
err_t_ppnp=[]
err_t_posit=[]
err_t_lhm=[]

for it in np.arange(0,n_iter):

    # Define camera extrinsic matrix
    v=2*np.random.random([3]) - np.array([1,1,1])
    v=v/np.linalg.norm(v)
    
    #R=np.array([[0.841986, -0.352662, -0.408276],[0.308904,  0.935579, -0.171085],[0.442309, 0.0179335,  0.896683]])
    R = vector2RotMat(v, np.pi*2/3)
    t=np.array([0.0,0.0,100.0])
    
    # Compute image points based on actual extrinsic matrix and add noise to measurements
    for i in range(0,n):
        pt=np.dot(R,obj_pts[i,:])+t
        img_pts[i,:]= np.array([pt[0]/pt[2] , pt[1]/pt[2]])
    
    img_pts_[:,0:2]=img_pts + 0.0005*np.random.randn(n,2)
    
    
    pose_mat_orig[3,:]=np.array([0,0,0,1])
    pose_mat_orig[0:3,3]=t;
    pose_mat_orig[0:3,0:3]=R
    cam_intrinsic=np.array([[f,0.0,cx],[0.0,f,cy],[0.0, 0.0, 1.0]])
    
    # Use the c-library to compute the pose 
    #pnp.epnp_solve(obj_pts,img_pts, n, cam_intrinsic, pose_epnp)
    #pnp.dls_solve(obj_pts, img_pts, n, cam_intrinsic, pose_dls)
    #pnp.upnp_solve(obj_pts,img_pts, n, cam_intrinsic, pose_upnp)
    pnp.p3p_solve(obj_pts, img_pts_,n, cam_intrinsic, pose_p3p)
    pnp.ppnp_solve(obj_pts,img_pts_, n, cam_intrinsic, pose_ppnp)
    pnp.posit_solve(obj_pts,img_pts_,n,cam_intrinsic, pose_posit)
    pnp.lhm_solve(obj_pts,img_pts_,n,cam_intrinsic,pose_lhm)

    #t_epnp=np.concatenate(pose_epnp[0:3])
    #t_dls=np.concatenate(pose_dls[0:3])
    #t_upnp=np.concatenate(pose_upnp[0:3])
    t_p3p=np.concatenate(pose_p3p[0:3])
    t_ppnp=np.concatenate(pose_ppnp[0:3])
    t_posit=np.concatenate(pose_posit[0:3])
    t_lhm=np.concatenate(pose_lhm[0:3])
    
    #err_t_epnp.append(np.linalg.norm(t-t_epnp))
    #err_t_dls.append(np.linalg.norm(t-t_dls))
    #err_t_upnp.append(np.linalg.norm(t-t_upnp))
    err_t_p3p.append(np.linalg.norm(t-t_p3p))
    err_t_ppnp.append(np.linalg.norm(t-t_ppnp))
    err_t_posit.append(np.linalg.norm(t-t_posit))
    err_t_lhm.append(np.linalg.norm(t-t_lhm))
    
#err_algos=np.array(err_t_epnp + err_t_dls + err_t_upnp + err_t_p3p + err_t_ppnp + err_t_posit + err_t_lhm)
err_algos=np.array(err_t_p3p + err_t_ppnp + err_t_posit + err_t_lhm)
#err_algos=err_algos.reshape(n_algos,n_iter)
err_algos=err_algos.reshape(4,n_iter)

it=np.arange(0,n_iter)

plt.figure(1)
#isplay_comparison_plot(it, err_algos, names=['epnp','dls','upnp','p3p','ppnp','posit','lhm'], title='Translation Error Plot', xtitle='Iteration', ytitle='e')
display_comparison_plot(it, err_algos, names=['p3p','ppnp','posit','lhm'], title='Translation Error Plot', xtitle='Iteration', ytitle='e')
plt.legend()
plt.show()

# Display the results
"""
print "obj_pts=\n", obj_pts
print "img_pts=\n",img_pts
print "pose_mat_orig=\n", pose_mat_orig
print "pose_mat_est=\n",pose_epnp
print "pose_mat_est1=\n",pose_dls
print "cam_mat=\n",cam_intrinsic
"""
=======
def err_plot():
    # Define object points and image points
    
    obj_pts=np.random.randint(-40,40,[n,3])
    obj_pts=obj_pts.astype(float)
    obj_pts[0,:]=[0,0,0]
    img_pts=np.empty([n,3])
    img_pts[:,2]=1
    
    pose_epnp=np.empty([6,1])
    pose_dls=np.empty([6,1])
    pose_p3p=np.empty([6,1])
    pose_ppnp=np.empty([6,1])
    pose_posit=np.empty([6,1])
    pose_lhm=np.empty([6,1])
    pose_act=np.empty([6,1])
    
    n_iter=100
    
    err_epnp=[]
    err_dls=[]
    err_p3p=[]
    err_ppnp=[]
    err_posit=[]
    err_lhm=[]
    
    for it in np.arange(0,n_iter):
    
        # Define camera extrinsic matrix
        v=2*np.random.random([3]) - np.array([1,1,1])
        v=v/np.linalg.norm(v)
        
        #R=np.array([[0.841986, -0.352662, -0.408276],[0.308904,  0.935579, -0.171085],[0.442309, 0.0179335,  0.896683]])
        R = vector2RotMat(v, np.pi*2/3)
        q = RotMat2quat(R)
        t=np.array([0.0,0.0,200.0])
        
        # Compute image points based on actual extrinsic matrix and add noise to measurements
        for i in range(0,n):
            pt=np.dot(R,obj_pts[i,:])+t
            img_pts[i,0:2]= np.array([pt[0]/pt[2] , pt[1]/pt[2]])
        
        img_pts[:,0:2]=img_pts[:,0:2] + sigma*np.random.randn(n,2)
        
        
        pose_act[0:3,0]=t;
        pose_act[3:6,0]=q[1:4];
        cam_intrinsic=np.array([[f,0.0,cx],[0.0,f,cy],[0.0, 0.0, 1.0]])
        
        # Use the c-library to compute the pose 
        pnp.epnp_solve(obj_pts,img_pts, n, cam_intrinsic, pose_epnp)
        e=calc_err(pose_epnp, pose_act)
        err_epnp.append(e)
        
        pnp.dls_solve(obj_pts, img_pts, n, cam_intrinsic, pose_dls)
        e=calc_err(pose_dls, pose_act)
        err_dls.append(e)
        
        pnp.p3p_solve(obj_pts, img_pts, n, cam_intrinsic, pose_p3p)
        e=calc_err(pose_p3p, pose_act)
        err_p3p.append(e)
        
        pnp.ppnp_solve(obj_pts,img_pts, n, cam_intrinsic, pose_ppnp)
        e=calc_err(pose_ppnp, pose_act)
        err_ppnp.append(e)
        
        pnp.posit_solve(obj_pts,img_pts,n, cam_intrinsic, pose_posit)
        e=calc_err(pose_posit, pose_act)
        err_posit.append(e)
        
        pnp.lhm_solve(obj_pts,img_pts,n,cam_intrinsic,pose_lhm)
        e=calc_err(pose_lhm, pose_act)
        err_lhm.append(e)
        
        #pnp.upnp_solve(obj_pts,img_pts, n, cam_intrinsic, pose_upnp)
        #e=calc_err(pose_upnp, pose_act)
        #err_upnp.append(e)
    
    mean_err_epnp = np.mean(err_epnp, axis=0)
    mean_err_dls = np.mean(err_dls, axis=0)
    mean_err_ppnp = np.mean(err_ppnp, axis=0)
    mean_err_posit = np.mean(err_posit, axis=0)
    mean_err_lhm = np.mean(err_lhm, axis=0)
    mean_err_p3p = np.mean(err_p3p, axis=0)
    
    median_err_epnp = np.median(err_epnp, axis=0)
    median_err_dls = np.median(err_dls, axis=0)
    median_err_ppnp = np.median(err_ppnp, axis=0)
    median_err_posit = np.median(err_posit, axis=0)
    median_err_lhm = np.median(err_lhm, axis=0)
    median_err_p3p = np.median(err_p3p, axis=0)
    
    
    print 'e_bar_epnp=', mean_err_epnp, 'e_median_epnp=', median_err_epnp
    print 'e_bar_dls=', mean_err_dls, 'e_median_dls=', median_err_dls
    print 'e_bar_ppnp=', mean_err_ppnp, 'e_median_ppnp=', median_err_ppnp
    print 'e_bar_posit=', mean_err_posit, 'e_median_posit=', median_err_posit
    print 'e_bar_lhm=', mean_err_lhm, 'e_median_lhm=', median_err_lhm
    print 'e_bar_p3p=', mean_err_p3p, 'e_median_p3p=', median_err_p3p
    
        
    
    err=np.array(err_epnp + err_dls + err_p3p + err_ppnp + err_posit + err_lhm)
    
    err_t=err[:,0].reshape(n_algos,n_iter)
    err_q=err[:,1].reshape(n_algos,n_iter)
    
    
    it=np.arange(0,n_iter)
    
    
    display_comparison_plot(it, err_t, names=['epnp','dls','p3p','ppnp','posit','lhm'], line_styles =['-', '--', '--', ':','-','-'], title='Translation %Error Plot', xtitle='Iteration', ytitle='%$e_t$', ylim=[0,10], figname ='err_t.pdf')
    
    display_comparison_plot(it, err_q, names=['epnp','dls','p3p','ppnp','posit','lhm'], line_styles =['-', '--', '--', ':','-','-'], title='Rotation Error Plot (rad)', xtitle='Iteration', ytitle='$e_q$', ylim=[0,2], figname ='err_q.pdf')
    
    
    comp_arr = np.zeros([n_iter,2])
    for i in np.arange(0,n_iter):
        comp_arr[i,:] = 2*mean_err_p3p
    
    
    nconv_epnp = float(np.sum(err_epnp>comp_arr))/n_iter*100
    nconv_dls  = float(np.sum(err_dls>comp_arr))/n_iter*100
    nconv_ppnp  = float(np.sum(err_ppnp>comp_arr))/n_iter*100
    nconv_posit  = float(np.sum(err_posit>comp_arr))/n_iter*100
    nconv_lhm  = float(np.sum(err_lhm>comp_arr))/n_iter*100
    nconv_p3p  = float(np.sum(err_p3p>comp_arr))/n_iter*100
    
    
    plt.figure()
    xvals = ['epnp', 'dls', 'ppnp', 'posit','lhm', 'p3p']
    xvals_int = np.arange(0,n_algos)
    yvals = [nconv_epnp, nconv_dls, nconv_ppnp, nconv_posit, nconv_lhm, nconv_p3p]
    plt.bar(xvals_int, yvals, align='center')
    plt.xticks(xvals_int, xvals)
    plt.title('%Divergence')
    plt.show()
    plt.savefig('divergence.pdf')


def err_statistics_fcn_n():
    
    mean_epnp= []
    mean_dls = []
    mean_ppnp= []
    mean_posit=[]
    mean_lhm = []
    mean_p3p = []
    
    median_epnp= []
    median_dls = []
    median_ppnp= []
    median_posit=[]
    median_lhm = []
    median_p3p = []
    
    for n in np.arange(5,25):
        #Define object points and image points
        obj_pts=np.random.randint(-40,40,[n,3])
        obj_pts=obj_pts.astype(float)
        obj_pts[0,:]=[0,0,0]
        img_pts=np.empty([n,3])
        img_pts[:,2]=1
        
        pose_epnp=np.empty([6,1])
        pose_dls=np.empty([6,1])
        pose_p3p=np.empty([6,1])
        pose_ppnp=np.empty([6,1])
        pose_posit=np.empty([6,1])
        pose_lhm=np.empty([6,1])
        pose_act=np.empty([6,1])
        
        n_iter=100
        
        err_epnp=[]
        err_dls=[]
        err_p3p=[]
        err_ppnp=[]
        err_posit=[]
        err_lhm=[]
        
        for it in np.arange(0,n_iter):
        
            # Define camera extrinsic matrix
            v=2*np.random.random([3]) - np.array([1,1,1])
            v=v/np.linalg.norm(v)
            
            #R=np.array([[0.841986, -0.352662, -0.408276],[0.308904,  0.935579, -0.171085],[0.442309, 0.0179335,  0.896683]])
            R = vector2RotMat(v, np.pi*2/3)
            q = RotMat2quat(R)
            t=np.array([0.0,0.0,200.0])
            
            # Compute image points based on actual extrinsic matrix and add noise to measurements
            for i in range(0,n):
                pt=np.dot(R,obj_pts[i,:])+t
                img_pts[i,0:2]= np.array([pt[0]/pt[2] , pt[1]/pt[2]])
            
            img_pts[:,0:2]=img_pts[:,0:2] + sigma*np.random.randn(n,2)
            
            pose_act[0:3,0]=t;
            pose_act[3:6,0]=q[1:4];
            cam_intrinsic=np.array([[f,0.0,cx],[0.0,f,cy],[0.0, 0.0, 1.0]])
            
            # Use the c-library to compute the pose 
            pnp.epnp_solve(obj_pts,img_pts, n, cam_intrinsic, pose_epnp)
            e=calc_err(pose_epnp, pose_act)
            err_epnp.append(e)
            
            pnp.dls_solve(obj_pts, img_pts, n, cam_intrinsic, pose_dls)
            e=calc_err(pose_dls, pose_act)
            err_dls.append(e)
            
            pnp.p3p_solve(obj_pts, img_pts, n, cam_intrinsic, pose_p3p)
            e=calc_err(pose_p3p, pose_act)
            err_p3p.append(e)
            
            pnp.ppnp_solve(obj_pts,img_pts, n, cam_intrinsic, pose_ppnp)
            e=calc_err(pose_ppnp, pose_act)
            err_ppnp.append(e)
            
            pnp.posit_solve(obj_pts,img_pts,n, cam_intrinsic, pose_posit)
            e=calc_err(pose_posit, pose_act)
            err_posit.append(e)
            
            pnp.lhm_solve(obj_pts,img_pts,n,cam_intrinsic,pose_lhm)
            e=calc_err(pose_lhm, pose_act)
            err_lhm.append(e)
        
        mean_err_epnp = np.mean(err_epnp, axis=0)
        mean_err_dls = np.mean(err_dls, axis=0)
        mean_err_ppnp = np.mean(err_ppnp, axis=0)
        mean_err_posit = np.mean(err_posit, axis=0)
        mean_err_lhm = np.mean(err_lhm, axis=0)
        mean_err_p3p = np.mean(err_p3p, axis=0)
        
        median_err_epnp = np.median(err_epnp, axis=0)
        median_err_dls = np.median(err_dls, axis=0)
        median_err_ppnp = np.median(err_ppnp, axis=0)
        median_err_posit = np.median(err_posit, axis=0)
        median_err_lhm = np.median(err_lhm, axis=0)
        median_err_p3p = np.median(err_p3p, axis=0)
        
        mean_epnp.append(mean_err_epnp)
        mean_dls.append(mean_err_dls)
        mean_ppnp.append(mean_err_ppnp)
        mean_posit.append(mean_err_posit)
        mean_lhm.append(mean_err_lhm)
        mean_p3p.append(mean_err_p3p)

        median_epnp.append(median_err_epnp)
        median_dls.append(median_err_dls)
        median_ppnp.append(median_err_ppnp)
        median_posit.append(median_err_posit)
        median_lhm.append(median_err_lhm)
        median_p3p.append(median_err_p3p)
        
    it =np.arange(5,25)

    err=np.array(mean_epnp + mean_dls + mean_p3p + mean_ppnp + mean_posit + mean_lhm)

    n_iter1=len(it)

    err_t=err[:,0].reshape(n_algos,n_iter1)
    err_q=err[:,1].reshape(n_algos,n_iter1)        
    
    display_comparison_plot(it, err_t, names=['epnp','dls','p3p','ppnp','posit','lhm'], line_styles =['-', '--', '--', ':','-','-'], title='Mean Translation %Error Plot', xtitle='n', ytitle=r'% $\bar{e}_t$', ylim=[0,10], figname ='mean_err_t.pdf')
    display_comparison_plot(it, err_q, names=['epnp','dls','p3p','ppnp','posit','lhm'], line_styles =['-', '--', '--', ':','-','-'], title='Mean Rotation Error Plot (rad)', xtitle='n', ytitle=r'$\bar{e}_q$', ylim=[0,0.5], figname ='mean_err_q.pdf')

    display_comparison_plot(it, err_t, names=['epnp','dls','p3p','ppnp','posit','lhm'], line_styles =['-', '--', '--', ':','-','-'], title='Median Translation %Error Plot', xtitle='n', ytitle=r'% $\tilde{e}_t$', ylim=[0,10], figname ='median_err_t.pdf')
    display_comparison_plot(it, err_q, names=['epnp','dls','p3p','ppnp','posit','lhm'], line_styles =['-', '--', '--', ':','-','-'], title='Median Rotation Error Plot (rad)', xtitle='n', ytitle=r'$\tilde{e}_q$', ylim=[0,0.5], figname ='median_err_q.pdf')


    return err    
    
def err_statistics_fcn_sigma():
    
    mean_epnp= []
    mean_dls = []
    mean_ppnp= []
    mean_posit=[]
    mean_lhm = []
    mean_p3p = []
    
    median_epnp= []
    median_dls = []
    median_ppnp= []
    median_posit=[]
    median_lhm = []
    median_p3p = []
    
    n=10
    
    for sigma in np.arange(0.001,0.010,0.001):
        #Define object points and image points
        obj_pts=np.random.randint(-40,40,[n,3])
        obj_pts=obj_pts.astype(float)
        obj_pts[0,:]=[0,0,0]
        img_pts=np.empty([n,3])
        img_pts[:,2]=1
        
        pose_epnp=np.empty([6,1])
        pose_dls=np.empty([6,1])
        pose_p3p=np.empty([6,1])
        pose_ppnp=np.empty([6,1])
        pose_posit=np.empty([6,1])
        pose_lhm=np.empty([6,1])
        pose_act=np.empty([6,1])
        
        n_iter=100
        
        err_epnp=[]
        err_dls=[]
        err_p3p=[]
        err_ppnp=[]
        err_posit=[]
        err_lhm=[]
        
        for it in np.arange(0,n_iter):
        
            # Define camera extrinsic matrix
            v=2*np.random.random([3]) - np.array([1,1,1])
            v=v/np.linalg.norm(v)
            
            #R=np.array([[0.841986, -0.352662, -0.408276],[0.308904,  0.935579, -0.171085],[0.442309, 0.0179335,  0.896683]])
            R = vector2RotMat(v, np.pi*2/3)
            q = RotMat2quat(R)
            t=np.array([0.0,0.0,200.0])
            
            # Compute image points based on actual extrinsic matrix and add noise to measurements
            for i in range(0,n):
                pt=np.dot(R,obj_pts[i,:])+t
                img_pts[i,0:2]= np.array([pt[0]/pt[2] , pt[1]/pt[2]])
            
            img_pts[:,0:2]=img_pts[:,0:2] + sigma*np.random.randn(n,2)
            
            pose_act[0:3,0]=t;
            pose_act[3:6,0]=q[1:4];
            cam_intrinsic=np.array([[f,0.0,cx],[0.0,f,cy],[0.0, 0.0, 1.0]])
            
            # Use the c-library to compute the pose 
            pnp.epnp_solve(obj_pts,img_pts, n, cam_intrinsic, pose_epnp)
            e=calc_err(pose_epnp, pose_act)
            err_epnp.append(e)
            
            pnp.dls_solve(obj_pts, img_pts, n, cam_intrinsic, pose_dls)
            e=calc_err(pose_dls, pose_act)
            err_dls.append(e)
            
            pnp.p3p_solve(obj_pts, img_pts, n, cam_intrinsic, pose_p3p)
            e=calc_err(pose_p3p, pose_act)
            err_p3p.append(e)
            
            pnp.ppnp_solve(obj_pts,img_pts, n, cam_intrinsic, pose_ppnp)
            e=calc_err(pose_ppnp, pose_act)
            err_ppnp.append(e)
            
            pnp.posit_solve(obj_pts,img_pts,n, cam_intrinsic, pose_posit)
            e=calc_err(pose_posit, pose_act)
            err_posit.append(e)
            
            pnp.lhm_solve(obj_pts,img_pts,n,cam_intrinsic,pose_lhm)
            e=calc_err(pose_lhm, pose_act)
            err_lhm.append(e)
        
        mean_err_epnp = np.mean(err_epnp, axis=0)
        mean_err_dls = np.mean(err_dls, axis=0)
        mean_err_ppnp = np.mean(err_ppnp, axis=0)
        mean_err_posit = np.mean(err_posit, axis=0)
        mean_err_lhm = np.mean(err_lhm, axis=0)
        mean_err_p3p = np.mean(err_p3p, axis=0)
        
        median_err_epnp = np.median(err_epnp, axis=0)
        median_err_dls = np.median(err_dls, axis=0)
        median_err_ppnp = np.median(err_ppnp, axis=0)
        median_err_posit = np.median(err_posit, axis=0)
        median_err_lhm = np.median(err_lhm, axis=0)
        median_err_p3p = np.median(err_p3p, axis=0)
        
        mean_epnp.append(mean_err_epnp)
        mean_dls.append(mean_err_dls)
        mean_ppnp.append(mean_err_ppnp)
        mean_posit.append(mean_err_posit)
        mean_lhm.append(mean_err_lhm)
        mean_p3p.append(mean_err_p3p)

        median_epnp.append(median_err_epnp)
        median_dls.append(median_err_dls)
        median_ppnp.append(median_err_ppnp)
        median_posit.append(median_err_posit)
        median_lhm.append(median_err_lhm)
        median_p3p.append(median_err_p3p)
        
    it =np.arange(0.001,0.010,0.001)

    err=np.array(mean_epnp + mean_dls + mean_p3p + mean_ppnp + mean_posit + mean_lhm)

    n_iter1=len(it)

    err_t=err[:,0].reshape(n_algos,n_iter1)
    err_q=err[:,1].reshape(n_algos,n_iter1)        
    
    display_comparison_plot(it, err_t, names=['epnp','dls','p3p','ppnp','posit','lhm'], line_styles =['-', '--', '--', ':','-','-'], title='Mean Translation %Error Plot', xtitle=r'\sigma', ytitle=r'% $\bar{e}_t$', ylim=[0,10], figname ='mean_sigma_err_t.pdf')
    display_comparison_plot(it, err_q, names=['epnp','dls','p3p','ppnp','posit','lhm'], line_styles =['-', '--', '--', ':','-','-'], title='Mean Rotation Error Plot (rad)', xtitle=r'\sigma', ytitle=r'$\bar{e}_q$', ylim=[0,0.5], figname ='mean_sigma_err_q.pdf')

    display_comparison_plot(it, err_t, names=['epnp','dls','p3p','ppnp','posit','lhm'], line_styles =['-', '--', '--', ':','-','-'], title='Median Translation %Error Plot', xtitle=r'\sigma', ytitle=r'% $\tilde{e}_t$', ylim=[0,10], figname ='median_sigma_err_t.pdf')
    display_comparison_plot(it, err_q, names=['epnp','dls','p3p','ppnp','posit','lhm'], line_styles =['-', '--', '--', ':','-','-'], title='Median Rotation Error Plot (rad)', xtitle=r'\sigma', ytitle=r'$\tilde{e}_q$', ylim=[0,0.5], figname ='median_sigma_err_q.pdf')


    return err    
    
err_statistics_fcn_sigma()
#err_statistics_fcn_n()
>>>>>>> 1a6fdd41
<|MERGE_RESOLUTION|>--- conflicted
+++ resolved
@@ -77,9 +77,6 @@
     f, ax = plt.subplots()    
     lines=[]
     for i in np.arange(0,len(arr)):
-<<<<<<< HEAD
-        plt.plot(t,arr[i,:],label=names[i], lw=2)
-=======
         l, =ax.plot(t,arr[i,:],label=names[i], lw=2, ls=line_styles[i])
         lines.append(l)
     
@@ -90,7 +87,6 @@
     for legline, origline in zip(leg.get_lines(), lines):
         legline.set_picker(10)
         lined[legline]=origline
->>>>>>> 1a6fdd41
         
     ax.set_xlabel(xtitle)
     ax.set_ylabel(ytitle)
@@ -140,104 +136,6 @@
 # Instantiate pnp module
 pnp = pymrpt.pnp(n)
 
-<<<<<<< HEAD
-# Define object points and image points
-obj_pts=np.array([[2,-2,3],[0,0,-50.0],[2,0,35],[5,-40,25],[10,15,9],[-20,50,7],[-12,32,43],[21,-2, 23], [2,3,54], [13, -21, 39]])
-img_pts=np.empty([n,2])
-img_pts_=np.empty([n,3])
-img_pts_[:,2]=1
-
-pose_epnp=np.empty([6,1])
-pose_upnp=np.empty([6,1])
-pose_dls=np.empty([6,1])
-pose_p3p=np.empty([6,1])
-pose_ppnp=np.empty([6,1])
-pose_posit=np.empty([6,1])
-pose_lhm=np.empty([6,1])
-pose_mat_orig=np.empty([4,4])
-
-n_iter=10
-n_algos=7
-
-err_t_epnp=[]
-err_t_dls=[]
-err_t_upnp=[]
-err_t_p3p=[]
-err_t_ppnp=[]
-err_t_posit=[]
-err_t_lhm=[]
-
-for it in np.arange(0,n_iter):
-
-    # Define camera extrinsic matrix
-    v=2*np.random.random([3]) - np.array([1,1,1])
-    v=v/np.linalg.norm(v)
-    
-    #R=np.array([[0.841986, -0.352662, -0.408276],[0.308904,  0.935579, -0.171085],[0.442309, 0.0179335,  0.896683]])
-    R = vector2RotMat(v, np.pi*2/3)
-    t=np.array([0.0,0.0,100.0])
-    
-    # Compute image points based on actual extrinsic matrix and add noise to measurements
-    for i in range(0,n):
-        pt=np.dot(R,obj_pts[i,:])+t
-        img_pts[i,:]= np.array([pt[0]/pt[2] , pt[1]/pt[2]])
-    
-    img_pts_[:,0:2]=img_pts + 0.0005*np.random.randn(n,2)
-    
-    
-    pose_mat_orig[3,:]=np.array([0,0,0,1])
-    pose_mat_orig[0:3,3]=t;
-    pose_mat_orig[0:3,0:3]=R
-    cam_intrinsic=np.array([[f,0.0,cx],[0.0,f,cy],[0.0, 0.0, 1.0]])
-    
-    # Use the c-library to compute the pose 
-    #pnp.epnp_solve(obj_pts,img_pts, n, cam_intrinsic, pose_epnp)
-    #pnp.dls_solve(obj_pts, img_pts, n, cam_intrinsic, pose_dls)
-    #pnp.upnp_solve(obj_pts,img_pts, n, cam_intrinsic, pose_upnp)
-    pnp.p3p_solve(obj_pts, img_pts_,n, cam_intrinsic, pose_p3p)
-    pnp.ppnp_solve(obj_pts,img_pts_, n, cam_intrinsic, pose_ppnp)
-    pnp.posit_solve(obj_pts,img_pts_,n,cam_intrinsic, pose_posit)
-    pnp.lhm_solve(obj_pts,img_pts_,n,cam_intrinsic,pose_lhm)
-
-    #t_epnp=np.concatenate(pose_epnp[0:3])
-    #t_dls=np.concatenate(pose_dls[0:3])
-    #t_upnp=np.concatenate(pose_upnp[0:3])
-    t_p3p=np.concatenate(pose_p3p[0:3])
-    t_ppnp=np.concatenate(pose_ppnp[0:3])
-    t_posit=np.concatenate(pose_posit[0:3])
-    t_lhm=np.concatenate(pose_lhm[0:3])
-    
-    #err_t_epnp.append(np.linalg.norm(t-t_epnp))
-    #err_t_dls.append(np.linalg.norm(t-t_dls))
-    #err_t_upnp.append(np.linalg.norm(t-t_upnp))
-    err_t_p3p.append(np.linalg.norm(t-t_p3p))
-    err_t_ppnp.append(np.linalg.norm(t-t_ppnp))
-    err_t_posit.append(np.linalg.norm(t-t_posit))
-    err_t_lhm.append(np.linalg.norm(t-t_lhm))
-    
-#err_algos=np.array(err_t_epnp + err_t_dls + err_t_upnp + err_t_p3p + err_t_ppnp + err_t_posit + err_t_lhm)
-err_algos=np.array(err_t_p3p + err_t_ppnp + err_t_posit + err_t_lhm)
-#err_algos=err_algos.reshape(n_algos,n_iter)
-err_algos=err_algos.reshape(4,n_iter)
-
-it=np.arange(0,n_iter)
-
-plt.figure(1)
-#isplay_comparison_plot(it, err_algos, names=['epnp','dls','upnp','p3p','ppnp','posit','lhm'], title='Translation Error Plot', xtitle='Iteration', ytitle='e')
-display_comparison_plot(it, err_algos, names=['p3p','ppnp','posit','lhm'], title='Translation Error Plot', xtitle='Iteration', ytitle='e')
-plt.legend()
-plt.show()
-
-# Display the results
-"""
-print "obj_pts=\n", obj_pts
-print "img_pts=\n",img_pts
-print "pose_mat_orig=\n", pose_mat_orig
-print "pose_mat_est=\n",pose_epnp
-print "pose_mat_est1=\n",pose_dls
-print "cam_mat=\n",cam_intrinsic
-"""
-=======
 def err_plot():
     # Define object points and image points
     
@@ -649,5 +547,4 @@
     return err    
     
 err_statistics_fcn_sigma()
-#err_statistics_fcn_n()
->>>>>>> 1a6fdd41
+#err_statistics_fcn_n()