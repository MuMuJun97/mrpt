--- conflicted
+++ resolved
@@ -18,21 +18,6 @@
 
 namespace mrpt
 {
-<<<<<<< HEAD
-namespace vision
-{
-/** \addtogroup chessboard_calib Chessboard calibration
-  *  \ingroup mrpt_vision_grp
-  *  @{  */
-
-/** Data associated to each stereo image in the calibration process
- * mrpt::vision::checkerBoardCameraCalibration (All the information can be left
- * empty and will be filled up in the calibration method).
-  */
-struct VISION_IMPEXP TImageStereoCalibData
-{
-	TImageCalibData left, right;
-=======
 	namespace vision
 	{
 		/** \addtogroup chessboard_calib Chessboard calibration
@@ -141,7 +126,6 @@
 
 	}
 }
->>>>>>> bef6004a
 
 	/** Empty all the data */
 	void clear() { *this = TImageStereoCalibData(); }
