--- conflicted
+++ resolved
@@ -1,10 +1,5 @@
 #include <mrpt/config.h>
 #include <iostream>
-<<<<<<< HEAD
-using namespace std;
-//#include "precomp.hpp"
-=======
->>>>>>> 1a6fdd41
 #if MRPT_HAS_OPENCV
     #include <opencv2/opencv.hpp>
     #include <opencv2/opencv_modules.hpp>
