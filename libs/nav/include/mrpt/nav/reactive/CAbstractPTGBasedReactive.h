--- conflicted
+++ resolved
@@ -81,17 +81,10 @@
 			 *  the navigator will restrict itself to only employ those PTGs. */
 			std::vector<size_t>    restrict_PTG_indices;
 
-<<<<<<< HEAD
-			TNavigationParamsPTG() { }
-			virtual ~TNavigationParamsPTG() { }
 			virtual std::string getAsText() const override;
-			virtual TNavigationParams* clone() const override { return new TNavigationParamsPTG(*this); }
-=======
-			virtual std::string getAsText() const MRPT_OVERRIDE;
-			virtual TNavigationParamsBase* clone() const MRPT_OVERRIDE { return new TNavigationParamsPTG(*this); }
+			virtual TNavigationParamsBase* clone() const override { return new TNavigationParamsPTG(*this); }
 		protected:
-			virtual bool isEqual(const CAbstractNavigator::TNavigationParamsBase& o) const MRPT_OVERRIDE;
->>>>>>> 9d40bb53
+			virtual bool isEqual(const CAbstractNavigator::TNavigationParamsBase& o) const override;
 		};
 
 		/** Constructor.
@@ -285,13 +278,9 @@
 			const mrpt::system::TTimeStamp tim_start_iteration);
 
 		/** Return the [0,1] velocity scale of raw PTG cmd_vel */
-<<<<<<< HEAD
 		virtual double generate_vel_cmd(const TCandidateMovementPTG &in_movement, mrpt::kinematics::CVehicleVelCmd::Ptr &new_vel_cmd );
-		void STEP8_GenerateLogRecord(CLogFileRecord &newLogRec, const mrpt::math::TPose2D& relTarget, int nSelectedPTG, const mrpt::kinematics::CVehicleVelCmd::Ptr &new_vel_cmd, int nPTGs, const bool best_is_NOP_cmdvel, const math::TPose2D &rel_cur_pose_wrt_last_vel_cmd_NOP, const math::TPose2D &rel_pose_PTG_origin_wrt_sense_NOP, const double executionTimeValue, const double tim_changeSpeed, const mrpt::system::TTimeStamp &tim_start_iteration);
-=======
-		virtual double generate_vel_cmd(const TCandidateMovementPTG &in_movement, mrpt::kinematics::CVehicleVelCmdPtr &new_vel_cmd );
-		void STEP8_GenerateLogRecord(CLogFileRecord &newLogRec, const std::vector<mrpt::math::TPose2D>& relTargets, int nSelectedPTG, const mrpt::kinematics::CVehicleVelCmdPtr &new_vel_cmd, int nPTGs, const bool best_is_NOP_cmdvel, const math::TPose2D &rel_cur_pose_wrt_last_vel_cmd_NOP, const math::TPose2D &rel_pose_PTG_origin_wrt_sense_NOP, const double executionTimeValue, const double tim_changeSpeed, const mrpt::system::TTimeStamp &tim_start_iteration);
->>>>>>> 9d40bb53
+		void STEP8_GenerateLogRecord(CLogFileRecord &newLogRec, const std::vector<mrpt::math::TPose2D>& relTargets, int nSelectedPTG, const mrpt::kinematics::CVehicleVelCmd::Ptr &new_vel_cmd, int nPTGs, const bool best_is_NOP_cmdvel, const math::TPose2D &rel_cur_pose_wrt_last_vel_cmd_NOP, const math::TPose2D &rel_pose_PTG_origin_wrt_sense_NOP, const double executionTimeValue, const double tim_changeSpeed, const mrpt::system::TTimeStamp &tim_start_iteration);
+		
 		void preDestructor(); //!< To be called during children destructors to assure thread-safe destruction, and free of shared objects.
 		virtual void onStartNewNavigation() override;
 
