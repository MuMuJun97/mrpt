--- conflicted
+++ resolved
@@ -335,13 +335,9 @@
 
 		std::string m_navlogfiles_dir; //!< Default: "./reactivenav.logs"
 
-<<<<<<< HEAD
 		double m_expr_var_k, m_expr_var_k_target, m_expr_var_num_paths;
-
 		TNavigationParams  *m_copy_prev_navParams; //!< A copy of last-iteration navparams, used to detect changes
-
-=======
->>>>>>> 0c6a3ea0
+		
 	}; // end of CAbstractPTGBasedReactive
   }
 }
