--- conflicted
+++ resolved
@@ -39,17 +39,7 @@
 {
 }
 
-<<<<<<< HEAD
 template <class GRAPH_T>
-=======
-template<class GRAPH_T>
-bool CRegistrationDeciderOrOptimizer<GRAPH_T>::updateState(
-		mrpt::obs::CActionCollectionPtr action,
-		mrpt::obs::CSensoryFramePtr observations,
-		mrpt::obs::CObservationPtr observation ) { return false; }
-
-template<class GRAPH_T>
->>>>>>> bef6004a
 void CRegistrationDeciderOrOptimizer<GRAPH_T>::initializeLoggers(
 	const std::string& name)
 {
@@ -88,20 +78,7 @@
 	}
 }
 
-<<<<<<< HEAD
 template <class GRAPH_T>
-=======
-template<class GRAPH_T>
-void CRegistrationDeciderOrOptimizer<GRAPH_T>::setRawlogFile(
-		const std::string& fname) {
-	MRPT_LOG_INFO_STREAM("Setting the Rawlog file: " << 
-			(fname.empty() ? "NONE" : fname));
-
-	this->m_rawlog_fname = fname;
-}
-
-template<class GRAPH_T>
->>>>>>> bef6004a
 void CRegistrationDeciderOrOptimizer<GRAPH_T>::setCriticalSectionPtr(
 	std::mutex* graph_section)
 {
@@ -201,23 +178,7 @@
 {
 	return is_mr_slam_class;
 }
-<<<<<<< HEAD
 }
 }  // end of namespaces
-=======
-
-template<class GRAPH_T>
-void CRegistrationDeciderOrOptimizer<GRAPH_T>::
-setVerbosityLevelFromSection(std::string source_fname, std::string section) {
-	mrpt::utils::CConfigFile source(source_fname);
-	int level = source.read_int(
-			section,
-			"class_verbosity",
-			1, false);
-	this->setMinLoggingLevel(mrpt::utils::VerbosityLevel(level));
-}
-
-} } // end of namespaces
->>>>>>> bef6004a
 
 #endif /* end of include guard: CREGISTRATIONDECIDEROROPTIMIZER_IMPL_H */