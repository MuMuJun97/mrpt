--- conflicted
+++ resolved
@@ -7,7 +7,6 @@
 CMakeCache.txt
 CMakeLists.txt.user
 SOURCE_DATE_EPOCH
-<<<<<<< HEAD
 
 # Compiled Object files
 *.slo
@@ -37,6 +36,5 @@
 *.exe
 *.out
 *.app
-=======
+
 *.backup
->>>>>>> a60794e7
