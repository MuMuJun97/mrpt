#-----------------------------------------------------------------------------------------------
# CMake file for the MRPT example:  /vision_bundle_adj_example
#
#  Run with "ccmake ." at the root directory, or use it as a template for
#   starting your own programs
#-----------------------------------------------------------------------------------------------
set(sampleName vision_bundle_adj_example)
project(EXAMPLE_${sampleName})

cmake_minimum_required(VERSION 3.1)
cmake_policy(SET CMP0003 NEW)  # Required by CMake 2.7+

# ---------------------------------------------------------------------------
# Set the output directory of each example to its corresponding subdirectory
#  in the binary tree:
# ---------------------------------------------------------------------------
set(EXECUTABLE_OUTPUT_PATH ".")

# The list of "libs" which can be included can be found in:
#  https://www.mrpt.org/Libraries
# Add the top-level dependencies only.
# --------------------------------------------------------------------------
<<<<<<< HEAD
foreach(dep vision-lgpl;gui)
=======
foreach(dep vision;gui)
>>>>>>> 0c0fe72c
	# if not building from inside MRPT source tree, find it as a cmake
	# imported project:
	if (NOT TARGET mrpt-${dep})
		find_package(mrpt-${dep} REQUIRED)
	endif()
endforeach()

# Define the executable target:
add_executable(${sampleName} test.cpp  )

if(TARGET examples)
	add_dependencies(examples ${sampleName})
endif()

set_target_properties(
	${sampleName}
	PROPERTIES
	PROJECT_LABEL "(EXAMPLE) ${sampleName}")

# Add special defines needed by this example, if any:
set(MY_DEFS )
if(MY_DEFS) # If not empty
	add_definitions("-D${MY_DEFS}")
endif()

# Add the required libraries for linking:
<<<<<<< HEAD
foreach(dep vision-lgpl;gui)
=======
foreach(dep vision;gui)
>>>>>>> 0c0fe72c
	target_link_libraries(${sampleName} mrpt-${dep})
endforeach()

# Set optimized building:
if((${CMAKE_CXX_COMPILER_ID} STREQUAL "Clang" OR CMAKE_COMPILER_IS_GNUCXX) AND NOT CMAKE_BUILD_TYPE MATCHES "Debug")
	add_compile_options(-O3)
endif()

# This part can be removed if you are compiling this program outside of
#  the MRPT tree:
if(DEFINED MRPT_LIBS_ROOT) # Fails if build outside of MRPT project.
<<<<<<< HEAD
	DeclareAppDependencies(${sampleName} mrpt-vision-lgpl;mrpt-gui) # Dependencies
=======
	DeclareAppDependencies(${sampleName} mrpt-vision;mrpt-gui) # Dependencies
>>>>>>> 0c0fe72c
endif()<|MERGE_RESOLUTION|>--- conflicted
+++ resolved
@@ -20,11 +20,7 @@
 #  https://www.mrpt.org/Libraries
 # Add the top-level dependencies only.
 # --------------------------------------------------------------------------
-<<<<<<< HEAD
 foreach(dep vision-lgpl;gui)
-=======
-foreach(dep vision;gui)
->>>>>>> 0c0fe72c
 	# if not building from inside MRPT source tree, find it as a cmake
 	# imported project:
 	if (NOT TARGET mrpt-${dep})
@@ -51,11 +47,7 @@
 endif()
 
 # Add the required libraries for linking:
-<<<<<<< HEAD
 foreach(dep vision-lgpl;gui)
-=======
-foreach(dep vision;gui)
->>>>>>> 0c0fe72c
 	target_link_libraries(${sampleName} mrpt-${dep})
 endforeach()
 
@@ -67,9 +59,5 @@
 # This part can be removed if you are compiling this program outside of
 #  the MRPT tree:
 if(DEFINED MRPT_LIBS_ROOT) # Fails if build outside of MRPT project.
-<<<<<<< HEAD
 	DeclareAppDependencies(${sampleName} mrpt-vision-lgpl;mrpt-gui) # Dependencies
-=======
-	DeclareAppDependencies(${sampleName} mrpt-vision;mrpt-gui) # Dependencies
->>>>>>> 0c0fe72c
 endif()