/* +---------------------------------------------------------------------------+
   |                     Mobile Robot Programming Toolkit (MRPT)               |
   |                          http://www.mrpt.org/                             |
   |                                                                           |
   | Copyright (c) 2005-2017, Individual contributors, see AUTHORS file        |
   | See: http://www.mrpt.org/Authors - All rights reserved.                   |
   | Released under BSD License. See details in http://www.mrpt.org/License    |
   +---------------------------------------------------------------------------+ */

// ===========================================================================
//  Program: carmen2simplemap
//
//  Intention: A converter from CARMEN log text files (WITH ground truth/corrected poses)
//    to "simplemaps" files.
//  See the "--help" output for list of supported operations and further
//   instructions.
//
//  About integration with bash/.BAT scripts: The program will return 0 upon
//   successful execution. Upon error, it will return -1.
//
//  Started: JLBC @ Aug-2010
// ===========================================================================

#include <mrpt/utils/CFileGZOutputStream.h>
#include <mrpt/system/os.h>
#include <mrpt/system/datetime.h>
#include <mrpt/system/filesystem.h>
#include <mrpt/math/lightweight_geom_data.h>

#include <mrpt/obs/carmen_log_tools.h>
#include <mrpt/maps/CSimpleMap.h>
#include <mrpt/obs/CObservationOdometry.h>
#include <mrpt/poses/CPosePDFGaussian.h>

#include <mrpt/otherlibs/tclap/CmdLine.h>


using namespace mrpt;
using namespace mrpt::utils;
using namespace mrpt::poses;
using namespace mrpt::obs;
using namespace mrpt::maps;
using namespace mrpt::math;
using namespace mrpt::system;
using namespace std;

// Declare the supported command line switches ===========
TCLAP::CmdLine cmd("carmen2simplemap", ' ', MRPT_getVersion().c_str());

TCLAP::SwitchArg arg_overwrite("w","overwrite","Force overwrite target file without prompting.",cmd, false);
TCLAP::SwitchArg arg_quiet("q","quiet","Terse output",cmd, false);
TCLAP::ValueArg<std::string> arg_output_file("o","output","Output file (*.simplemap)",true,"","map.simplemap",cmd);
TCLAP::ValueArg<std::string> arg_input_file ("i","input","Input dataset (required) (*.log)",true,"","carmen.log",cmd);

TCLAP::ValueArg<int> arg_gz_level("z","compress-level","Output GZ-compress level (optional)",false,5,"0: none, 1-9: min-max",cmd);

// Declarations:
#define VERBOSE_COUT	if (verbose) cout << "[carmen2simplemap] "


// -----------------------------------------------
//				MAIN
// -----------------------------------------------
int main(int argc, char **argv)
{
	try
	{
		// Parse arguments:
		if (!cmd.parse( argc, argv ))
			throw std::runtime_error(""); // should exit.

		const string input_log  		= arg_input_file.getValue();
		const string output_file 	 	= arg_output_file.getValue();
		const bool verbose 				= !arg_quiet.getValue();
		const bool overwrite 			= arg_overwrite.getValue();
		const int compress_level		= arg_gz_level.getValue();

		// Check files:
		if (!mrpt::system::fileExists(input_log))
			throw runtime_error(format("Input file doesn't exist: '%s'",input_log.c_str()));

		if (mrpt::system::fileExists(output_file) && !overwrite)
			throw runtime_error(format("Output file already exist: '%s' (Use --overwrite to override)",output_file.c_str()));


		VERBOSE_COUT << "Input log        : " << input_log << endl;
		VERBOSE_COUT << "Output map file  : " << output_file << " (Compression level: " << compress_level << ")\n";

		// Open I/O streams:
		std::ifstream   input_stream(input_log.c_str());
		if (!input_stream.is_open())
			throw runtime_error(format("Error opening for read: '%s'",input_log.c_str()));


		// --------------------------------
		// The main loop
		// --------------------------------
		vector<CObservation::Ptr>  importedObservations;
		mrpt::maps::CSimpleMap  theSimpleMap;
		const mrpt::system::TTimeStamp  base_timestamp = mrpt::system::now();

		const uint64_t totalInFileSize = mrpt::system::getFileSize(input_log);
		int decimateUpdateConsole = 0;

		while ( carmen_log_parse_line(input_stream,importedObservations, base_timestamp) )
		{
			CPose2D  gt_pose;
			bool  has_gt_pose = false;

			for (size_t i=0;i<importedObservations.size();i++)
			{
				// If we have an "odometry" observation but it's not alone, it's probably
				//  a "corrected" odometry from some SLAM program, so save it as ground truth:
				if (importedObservations.size()>1 && IS_CLASS(importedObservations[i], CObservationOdometry) )
				{
<<<<<<< HEAD
					CObservationOdometry::Ptr odo = std::dynamic_pointer_cast<CObservationOdometry>(importedObservations[i]);
					gt_pose = TPose2D(odo->odometry);
=======
					CObservationOdometryPtr odo = CObservationOdometryPtr(importedObservations[i]);
					gt_pose = odo->odometry;
>>>>>>> bff6d01b
					has_gt_pose = true;
					break;
				}
			}

			// Only if we have a valid pose, save it to the simple map:
			if (has_gt_pose)
			{
				CSensoryFrame::Ptr  SF = CSensoryFrame::Create();

				for (size_t i=0;i<importedObservations.size();i++)
				{
					if (!IS_CLASS(importedObservations[i], CObservationOdometry) )  // Odometry was already used as positioning...
					{
						SF->insert(importedObservations[i]);
					}
				}

				// Insert (observations, pose) pair:
				CPosePDFGaussian::Ptr pos = CPosePDFGaussian::Create();
				pos->mean = gt_pose;
				theSimpleMap.insert(pos, SF);
			}


			// Update progress in the console:
			// ----------------------------------
			if (verbose && ++decimateUpdateConsole>10)
			{
				decimateUpdateConsole = 0;

				const std::streampos curPos = input_stream.tellg();
				const double progress_ratio =  double(curPos)/double(totalInFileSize);
				static const int nBlocksTotal = 50;
				const int nBlocks = progress_ratio * nBlocksTotal;
				cout << "\rProgress: [" << string(nBlocks,'#') << string(nBlocksTotal-nBlocks,' ') << format("] %6.02f%% (%u frames)",progress_ratio*100, static_cast<unsigned int>(theSimpleMap.size()) );
				cout.flush();
			}

		};
		cout << "\n";

		// Save final map object:
		{
			mrpt::utils::CFileGZOutputStream out_map;
			if (!out_map.open(output_file,compress_level))
				throw runtime_error(format("Error opening for write: '%s'",output_file.c_str()));

			cout << "Dumping simplemap object to file..."; cout.flush();
			out_map << theSimpleMap;
			cout << "Done\n";cout.flush();
		}

		// successful end of program.
		return 0;
	}
	catch(std::exception &e)
	{
		if (strlen(e.what())) std::cerr << e.what() << std::endl;
		return -1;
	}
}
<|MERGE_RESOLUTION|>--- conflicted
+++ resolved
@@ -113,13 +113,8 @@
 				//  a "corrected" odometry from some SLAM program, so save it as ground truth:
 				if (importedObservations.size()>1 && IS_CLASS(importedObservations[i], CObservationOdometry) )
 				{
-<<<<<<< HEAD
 					CObservationOdometry::Ptr odo = std::dynamic_pointer_cast<CObservationOdometry>(importedObservations[i]);
-					gt_pose = TPose2D(odo->odometry);
-=======
-					CObservationOdometryPtr odo = CObservationOdometryPtr(importedObservations[i]);
 					gt_pose = odo->odometry;
->>>>>>> bff6d01b
 					has_gt_pose = true;
 					break;
 				}
