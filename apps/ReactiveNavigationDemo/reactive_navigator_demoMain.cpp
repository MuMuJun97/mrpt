/* +---------------------------------------------------------------------------+
   |                     Mobile Robot Programming Toolkit (MRPT)               |
   |                          http://www.mrpt.org/                             |
   |                                                                           |
   | Copyright (c) 2005-2017, Individual contributors, see AUTHORS file        |
   | See: http://www.mrpt.org/Authors - All rights reserved.                   |
   | Released under BSD License. See details in http://www.mrpt.org/License    |
   +---------------------------------------------------------------------------+ */

#include "reactive_navigator_demoMain.h"
#include <wx/msgdlg.h>
#include <wx/textdlg.h>
#include "CAboutBox.h"

//(*InternalHeaders(reactive_navigator_demoframe)
#include <wx/artprov.h>
#include <wx/bitmap.h>
#include <wx/tglbtn.h>
#include <wx/settings.h>
#include <wx/font.h>
#include <wx/intl.h>
#include <wx/image.h>
#include <wx/string.h>
//*)

#include <mrpt/gui/WxUtils.h>
#include <mrpt/poses/CPoint2D.h>
#include <mrpt/poses/CPose2D.h>
#include <mrpt/utils/CFileGZInputStream.h>
#include <mrpt/utils/CFileGZOutputStream.h>
#include <mrpt/utils/CConfigFilePrefixer.h>
#include "imgs/main_icon.xpm"
#include "../wx-common/mrpt_logo.xpm"

#include "DEFAULT_GRIDMAP_DATA.h"

const double NAV_SIMUL_TIMESTEP_MS = 25;

// A custom Art provider for customizing the icons:
class MyArtProvider : public wxArtProvider
{
protected:
    virtual wxBitmap CreateBitmap(const wxArtID& id,
                                  const wxArtClient& client,
                                  const wxSize& size);
};

// CreateBitmap function
wxBitmap MyArtProvider::CreateBitmap(const wxArtID& id,
                                     const wxArtClient& client,
                                     const wxSize& size)
{
    if (id == wxART_MAKE_ART_ID(MAIN_ICON))   return wxBitmap(main_icon_xpm);
    if (id == wxART_MAKE_ART_ID(IMG_MRPT_LOGO))  return wxBitmap(mrpt_logo_xpm);

    // Any wxWidgets icons not implemented here
    // will be provided by the default art provider.
    return wxNullBitmap;
}

#include <mrpt/nav.h>
#include <mrpt/gui.h>
#include <mrpt/opengl.h>
#include <mrpt/system/filesystem.h>
#include <mrpt/system/os.h>

using namespace mrpt;
using namespace mrpt::maps;
using namespace mrpt::obs;
using namespace mrpt::opengl;
using namespace mrpt::math;
using namespace mrpt::system;
using namespace mrpt::utils;
using namespace mrpt::nav;
using namespace mrpt::poses;
using namespace std;


//(*IdInit(reactive_navigator_demoframe)
const long reactive_navigator_demoframe::ID_BUTTON4 = wxNewId();
const long reactive_navigator_demoframe::ID_BUTTON5 = wxNewId();
const long reactive_navigator_demoframe::ID_BUTTON7 = wxNewId();
const long reactive_navigator_demoframe::ID_BUTTON12 = wxNewId();
const long reactive_navigator_demoframe::ID_STATICTEXT10 = wxNewId();
const long reactive_navigator_demoframe::ID_STATICTEXT9 = wxNewId();
const long reactive_navigator_demoframe::ID_STATICTEXT8 = wxNewId();
const long reactive_navigator_demoframe::ID_TEXTCTRL6 = wxNewId();
const long reactive_navigator_demoframe::ID_BUTTON6 = wxNewId();
const long reactive_navigator_demoframe::ID_BUTTON8 = wxNewId();
const long reactive_navigator_demoframe::ID_BUTTON11 = wxNewId();
const long reactive_navigator_demoframe::ID_BUTTON1 = wxNewId();
const long reactive_navigator_demoframe::ID_BUTTON9 = wxNewId();
const long reactive_navigator_demoframe::ID_BUTTON10 = wxNewId();
const long reactive_navigator_demoframe::ID_BUTTON2 = wxNewId();
const long reactive_navigator_demoframe::ID_BUTTON3 = wxNewId();
const long reactive_navigator_demoframe::ID_RADIOBOX2 = wxNewId();
const long reactive_navigator_demoframe::ID_CHECKBOX1 = wxNewId();
const long reactive_navigator_demoframe::ID_CHECKBOX2 = wxNewId();
const long reactive_navigator_demoframe::ID_CHECKBOX3 = wxNewId();
const long reactive_navigator_demoframe::ID_CHECKBOX4 = wxNewId();
const long reactive_navigator_demoframe::ID_CHECKBOX5 = wxNewId();
const long reactive_navigator_demoframe::ID_RADIOBOX1 = wxNewId();
const long reactive_navigator_demoframe::ID_BUTTON13 = wxNewId();
const long reactive_navigator_demoframe::ID_PANEL6 = wxNewId();
const long reactive_navigator_demoframe::ID_TEXTCTRL1 = wxNewId();
const long reactive_navigator_demoframe::ID_PANEL2 = wxNewId();
const long reactive_navigator_demoframe::ID_TEXTCTRL4 = wxNewId();
const long reactive_navigator_demoframe::ID_PANEL4 = wxNewId();
const long reactive_navigator_demoframe::ID_TEXTCTRL3 = wxNewId();
const long reactive_navigator_demoframe::ID_PANEL3 = wxNewId();
const long reactive_navigator_demoframe::ID_NOTEBOOK1 = wxNewId();
const long reactive_navigator_demoframe::ID_PANEL1 = wxNewId();
const long reactive_navigator_demoframe::ID_STATICTEXT3 = wxNewId();
const long reactive_navigator_demoframe::ID_TEXTCTRL5 = wxNewId();
const long reactive_navigator_demoframe::ID_PANEL7 = wxNewId();
const long reactive_navigator_demoframe::ID_STATICTEXT2 = wxNewId();
const long reactive_navigator_demoframe::ID_STATICTEXT1 = wxNewId();
const long reactive_navigator_demoframe::ID_XY_GLCANVAS = wxNewId();
const long reactive_navigator_demoframe::ID_STATICTEXT4 = wxNewId();
const long reactive_navigator_demoframe::ID_CHOICE1 = wxNewId();
const long reactive_navigator_demoframe::ID_CUSTOM1 = wxNewId();
const long reactive_navigator_demoframe::ID_TEXTCTRL2 = wxNewId();
const long reactive_navigator_demoframe::ID_PANEL8 = wxNewId();
const long reactive_navigator_demoframe::ID_SPLITTERWINDOW2 = wxNewId();
const long reactive_navigator_demoframe::ID_PANEL5 = wxNewId();
const long reactive_navigator_demoframe::ID_SPLITTERWINDOW1 = wxNewId();
const long reactive_navigator_demoframe::ID_MENUITEM4 = wxNewId();
const long reactive_navigator_demoframe::idMenuQuit = wxNewId();
const long reactive_navigator_demoframe::ID_MENUITEM1 = wxNewId();
const long reactive_navigator_demoframe::ID_MENUITEM2 = wxNewId();
const long reactive_navigator_demoframe::ID_MENUITEM3 = wxNewId();
const long reactive_navigator_demoframe::idMenuAbout = wxNewId();
const long reactive_navigator_demoframe::ID_STATUSBAR1 = wxNewId();
const long reactive_navigator_demoframe::ID_TIMER1 = wxNewId();
//*)

BEGIN_EVENT_TABLE(reactive_navigator_demoframe,wxFrame)
    //(*EventTable(reactive_navigator_demoframe)
    //*)
END_EVENT_TABLE()



reactive_navigator_demoframe::reactive_navigator_demoframe(wxWindow* parent,wxWindowID id) :
	m_gridMap(),
	m_targetPoint(.0,.0),
	m_is_running(false),
	m_curCursorPos(0,0),
	m_cursorPickState(cpsNone)
{
    // Load my custom icons:
#if wxCHECK_VERSION(2, 8, 0)
    wxArtProvider::Push(new MyArtProvider);
#else
    wxArtProvider::PushProvider(new MyArtProvider);
#endif


    //(*Initialize(reactive_navigator_demoframe)
    wxFlexGridSizer* FlexGridSizer4;
    wxMenuItem* MenuItem2;
    wxFlexGridSizer* FlexGridSizer10;
    wxFlexGridSizer* FlexGridSizer3;
    wxMenuItem* MenuItem1;
    wxFlexGridSizer* FlexGridSizer5;
    wxFlexGridSizer* FlexGridSizer9;
    wxFlexGridSizer* FlexGridSizer2;
    wxMenu* Menu1;
    wxFlexGridSizer* FlexGridSizer7;
    wxFlexGridSizer* FlexGridSizer8;
    wxFlexGridSizer* FlexGridSizer12;
    wxMenuBar* MenuBar1;
    wxFlexGridSizer* FlexGridSizer6;
    wxFlexGridSizer* FlexGridSizer1;
    wxFlexGridSizer* FlexGridSizer11;
    wxBoxSizer* BoxSizer3;
    wxMenu* Menu2;

    Create(parent, wxID_ANY, _("Reactive Navigation Tester - Part of MRPT"), wxDefaultPosition, wxDefaultSize, wxDEFAULT_FRAME_STYLE, _T("wxID_ANY"));
    SetClientSize(wxSize(893,576));
    {
    	wxIcon FrameIcon;
    	FrameIcon.CopyFromBitmap(wxArtProvider::GetBitmap(wxART_MAKE_ART_ID_FROM_STR(_T("MAIN_ICON")),wxART_OTHER));
    	SetIcon(FrameIcon);
    }
    FlexGridSizer1 = new wxFlexGridSizer(1, 2, 0, 0);
    FlexGridSizer1->AddGrowableCol(1);
    FlexGridSizer1->AddGrowableRow(0);
    FlexGridSizer4 = new wxFlexGridSizer(0, 1, 0, 0);
    FlexGridSizer4->AddGrowableCol(0);
    btnStart = new wxCustomButton(this,ID_BUTTON4,_("RUN"),wxArtProvider::GetBitmap(wxART_MAKE_ART_ID_FROM_STR(_T("wxART_GO_FORWARD")),wxART_MAKE_CLIENT_ID_FROM_STR(wxString(wxEmptyString))),wxDefaultPosition,wxSize(-1,60),wxCUSTBUT_BUTTON|wxCUSTBUT_BOTTOM,wxDefaultValidator,_T("ID_BUTTON4"));
    btnStart->SetBitmapDisabled(btnStart->CreateBitmapDisabled(btnStart->GetBitmapLabel()));
    btnStart->SetBitmapMargin(wxSize(2,4));
    FlexGridSizer4->Add(btnStart, 1, wxALL|wxEXPAND|wxALIGN_LEFT|wxALIGN_TOP, 2);
    btnStop = new wxCustomButton(this,ID_BUTTON5,_("STOP"),wxArtProvider::GetBitmap(wxART_MAKE_ART_ID_FROM_STR(_T("wxART_CROSS_MARK")),wxART_MAKE_CLIENT_ID_FROM_STR(wxString(wxEmptyString))),wxDefaultPosition,wxSize(-1,60),wxCUSTBUT_BUTTON|wxCUSTBUT_BOTTOM,wxDefaultValidator,_T("ID_BUTTON5"));
    btnStop->SetBitmapDisabled(btnStop->CreateBitmapDisabled(btnStop->GetBitmapLabel()));
    btnStop->SetBitmapMargin(wxSize(2,4));
    FlexGridSizer4->Add(btnStop, 1, wxALL|wxEXPAND|wxALIGN_LEFT|wxALIGN_TOP, 2);
    FlexGridSizer4->Add(-1,-1,1, wxALL|wxALIGN_CENTER_HORIZONTAL|wxALIGN_CENTER_VERTICAL, 1);
    btnPlaceTarget = new wxCustomButton(this,ID_BUTTON7,_("Set target..."),wxArtProvider::GetBitmap(wxART_MAKE_ART_ID_FROM_STR(_T("wxART_FIND")),wxART_MAKE_CLIENT_ID_FROM_STR(wxString(wxEmptyString))),wxDefaultPosition,wxSize(-1,60),wxCUSTBUT_BUTTON|wxCUSTBUT_BOTTOM,wxDefaultValidator,_T("ID_BUTTON7"));
    btnPlaceTarget->SetBitmapDisabled(btnPlaceTarget->CreateBitmapDisabled(btnPlaceTarget->GetBitmapLabel()));
    btnPlaceTarget->SetBitmapMargin(wxSize(2,4));
    FlexGridSizer4->Add(btnPlaceTarget, 1, wxALL|wxEXPAND|wxALIGN_LEFT|wxALIGN_TOP, 2);
    btnSetWaypointSeq = new wxCustomButton(this,ID_BUTTON12,_("Waypoint list..."),wxArtProvider::GetBitmap(wxART_MAKE_ART_ID_FROM_STR(_T("wxART_FIND")),wxART_MAKE_CLIENT_ID_FROM_STR(wxString(wxEmptyString))),wxDefaultPosition,wxSize(-1,60),wxCUSTBUT_BUTTON|wxCUSTBUT_BOTTOM,wxDefaultValidator,_T("ID_BUTTON12"));
    btnSetWaypointSeq->SetBitmapDisabled(btnSetWaypointSeq->CreateBitmapDisabled(btnSetWaypointSeq->GetBitmapLabel()));
    btnSetWaypointSeq->SetBitmapMargin(wxSize(2,4));
    FlexGridSizer4->Add(btnSetWaypointSeq, 1, wxALL|wxEXPAND|wxALIGN_LEFT|wxALIGN_TOP, 2);
    StaticText8 = new wxStaticText(this, ID_STATICTEXT10, _("(non-skip:SHIFT+click)"), wxDefaultPosition, wxDefaultSize, 0, _T("ID_STATICTEXT10"));
    FlexGridSizer4->Add(StaticText8, 1, wxALIGN_CENTER_HORIZONTAL|wxALIGN_CENTER_VERTICAL, 5);
    StaticText7 = new wxStaticText(this, ID_STATICTEXT9, _("(with yaw: CTRL+click)"), wxDefaultPosition, wxDefaultSize, 0, _T("ID_STATICTEXT9"));
    FlexGridSizer4->Add(StaticText7, 1, wxALIGN_CENTER_HORIZONTAL|wxALIGN_CENTER_VERTICAL, 5);
    StaticText6 = new wxStaticText(this, ID_STATICTEXT8, _("Waypt yaw (deg):"), wxDefaultPosition, wxDefaultSize, 0, _T("ID_STATICTEXT8"));
    FlexGridSizer4->Add(StaticText6, 1, wxALIGN_CENTER_HORIZONTAL|wxALIGN_CENTER_VERTICAL, 5);
    edWayPtHeading = new wxTextCtrl(this, ID_TEXTCTRL6, _("0.0"), wxDefaultPosition, wxDefaultSize, 0, wxDefaultValidator, _T("ID_TEXTCTRL6"));
    FlexGridSizer4->Add(edWayPtHeading, 1, wxALL|wxALIGN_CENTER_HORIZONTAL|wxALIGN_CENTER_VERTICAL, 5);
    btnPlaceRobot = new wxCustomButton(this,ID_BUTTON6,_("Replace robot..."),wxArtProvider::GetBitmap(wxART_MAKE_ART_ID_FROM_STR(_T("wxART_FIND")),wxART_MAKE_CLIENT_ID_FROM_STR(wxString(wxEmptyString))),wxDefaultPosition,wxSize(-1,60),wxCUSTBUT_BUTTON|wxCUSTBUT_BOTTOM,wxDefaultValidator,_T("ID_BUTTON6"));
    btnPlaceRobot->SetBitmapDisabled(btnPlaceRobot->CreateBitmapDisabled(btnPlaceRobot->GetBitmapLabel()));
    btnPlaceRobot->SetBitmapMargin(wxSize(2,4));
    FlexGridSizer4->Add(btnPlaceRobot, 1, wxALL|wxEXPAND|wxALIGN_LEFT|wxALIGN_TOP, 2);
    FlexGridSizer4->Add(-1,-1,1, wxALL|wxALIGN_CENTER_HORIZONTAL|wxALIGN_CENTER_VERTICAL, 1);
    btnDrawMapObs = new wxCustomButton(this,ID_BUTTON8,_("Draw occupied..."),wxArtProvider::GetBitmap(wxART_MAKE_ART_ID_FROM_STR(_T("wxART_GO_FORWARD")),wxART_MAKE_CLIENT_ID_FROM_STR(wxString(wxEmptyString))),wxDefaultPosition,wxSize(-1,50),wxCUSTBUT_BUTTON|wxCUSTBUT_BOTTOM,wxDefaultValidator,_T("ID_BUTTON8"));
    btnDrawMapObs->SetBitmapDisabled(btnDrawMapObs->CreateBitmapDisabled(btnDrawMapObs->GetBitmapLabel()));
    btnDrawMapObs->SetBitmapMargin(wxSize(2,4));
    FlexGridSizer4->Add(btnDrawMapObs, 1, wxALL|wxEXPAND|wxALIGN_LEFT|wxALIGN_TOP, 2);
    btnDrawEmpty = new wxCustomButton(this,ID_BUTTON11,_("Draw empty..."),wxArtProvider::GetBitmap(wxART_MAKE_ART_ID_FROM_STR(_T("wxART_GO_FORWARD")),wxART_MAKE_CLIENT_ID_FROM_STR(wxString(wxEmptyString))),wxDefaultPosition,wxSize(-1,50),wxCUSTBUT_BUTTON|wxCUSTBUT_BOTTOM,wxDefaultValidator,_T("ID_BUTTON11"));
    btnDrawEmpty->SetBitmapDisabled(btnDrawEmpty->CreateBitmapDisabled(btnDrawEmpty->GetBitmapLabel()));
    btnDrawEmpty->SetBitmapMargin(wxSize(2,4));
    FlexGridSizer4->Add(btnDrawEmpty, 1, wxALL|wxEXPAND|wxALIGN_LEFT|wxALIGN_TOP, 2);
    FlexGridSizer12 = new wxFlexGridSizer(0, 2, 0, 0);
    FlexGridSizer12->AddGrowableCol(0);
    FlexGridSizer12->AddGrowableCol(1);
    btnLoadMap = new wxCustomButton(this,ID_BUTTON1,_("Load map..."),wxArtProvider::GetBitmap(wxART_MAKE_ART_ID_FROM_STR(_T("wxART_FILE_OPEN")),wxART_BUTTON),wxDefaultPosition,wxSize(-1,60),wxCUSTBUT_BUTTON|wxCUSTBUT_BOTTOM,wxDefaultValidator,_T("ID_BUTTON1"));
    btnLoadMap->SetBitmapDisabled(btnLoadMap->CreateBitmapDisabled(btnLoadMap->GetBitmapLabel()));
    btnLoadMap->SetBitmapMargin(wxSize(2,4));
    FlexGridSizer12->Add(btnLoadMap, 1, wxALL|wxEXPAND|wxALIGN_LEFT|wxALIGN_TOP, 2);
    btnEmptyMap = new wxCustomButton(this,ID_BUTTON9,_("New map..."),wxArtProvider::GetBitmap(wxART_MAKE_ART_ID_FROM_STR(_T("wxART_NEW")),wxART_MAKE_CLIENT_ID_FROM_STR(wxString(wxEmptyString))),wxDefaultPosition,wxSize(-1,50),wxCUSTBUT_BUTTON|wxCUSTBUT_BOTTOM,wxDefaultValidator,_T("ID_BUTTON9"));
    btnEmptyMap->SetBitmapDisabled(btnEmptyMap->CreateBitmapDisabled(btnEmptyMap->GetBitmapLabel()));
    btnEmptyMap->SetBitmapMargin(wxSize(2,4));
    FlexGridSizer12->Add(btnEmptyMap, 1, wxALL|wxEXPAND|wxALIGN_LEFT|wxALIGN_TOP, 2);
    btnSaveMap = new wxCustomButton(this,ID_BUTTON10,_("Save map..."),wxArtProvider::GetBitmap(wxART_MAKE_ART_ID_FROM_STR(_T("wxART_FILE_SAVE")),wxART_BUTTON),wxDefaultPosition,wxSize(-1,64),wxCUSTBUT_BUTTON|wxCUSTBUT_BOTTOM,wxDefaultValidator,_T("ID_BUTTON10"));
    btnSaveMap->SetBitmapDisabled(btnSaveMap->CreateBitmapDisabled(btnSaveMap->GetBitmapLabel()));
    btnSaveMap->SetBitmapMargin(wxSize(2,4));
    FlexGridSizer12->Add(btnSaveMap, 1, wxALL|wxEXPAND|wxALIGN_LEFT|wxALIGN_TOP, 2);
    btnHelp = new wxCustomButton(this,ID_BUTTON2,_("About..."),wxArtProvider::GetBitmap(wxART_MAKE_ART_ID_FROM_STR(_T("wxART_QUESTION")),wxART_MAKE_CLIENT_ID_FROM_STR(wxString(wxEmptyString))),wxDefaultPosition,wxSize(-1,60),wxCUSTBUT_BUTTON|wxCUSTBUT_BOTTOM,wxDefaultValidator,_T("ID_BUTTON2"));
    btnHelp->SetBitmapDisabled(btnHelp->CreateBitmapDisabled(btnHelp->GetBitmapLabel()));
    btnHelp->SetBitmapMargin(wxSize(5,4));
    FlexGridSizer12->Add(btnHelp, 1, wxALL|wxEXPAND|wxALIGN_LEFT|wxALIGN_TOP, 2);
    btnQuit = new wxCustomButton(this,ID_BUTTON3,_("Exit"),wxArtProvider::GetBitmap(wxART_MAKE_ART_ID_FROM_STR(_T("wxART_QUIT")),wxART_MAKE_CLIENT_ID_FROM_STR(wxString(wxEmptyString))),wxDefaultPosition,wxSize(-1,60),wxCUSTBUT_BUTTON|wxCUSTBUT_BOTTOM,wxDefaultValidator,_T("ID_BUTTON3"));
    btnQuit->SetBitmapDisabled(btnQuit->CreateBitmapDisabled(btnQuit->GetBitmapLabel()));
    FlexGridSizer12->Add(btnQuit, 1, wxALL|wxEXPAND|wxALIGN_LEFT|wxALIGN_TOP, 2);
    FlexGridSizer4->Add(FlexGridSizer12, 1, wxALL|wxEXPAND|wxALIGN_LEFT|wxALIGN_TOP, 0);
    FlexGridSizer1->Add(FlexGridSizer4, 1, wxALL|wxEXPAND|wxALIGN_LEFT|wxALIGN_TOP, 0);
    SplitterWindow1 = new wxSplitterWindow(this, ID_SPLITTERWINDOW1, wxDefaultPosition, wxDefaultSize, wxSP_3D, _T("ID_SPLITTERWINDOW1"));
    SplitterWindow1->SetMinSize(wxSize(10,10));
    SplitterWindow1->SetMinimumPaneSize(10);
    Panel1 = new wxPanel(SplitterWindow1, ID_PANEL1, wxDefaultPosition, wxSize(400,143), wxTAB_TRAVERSAL, _T("ID_PANEL1"));
    FlexGridSizer2 = new wxFlexGridSizer(1, 2, 0, 0);
    FlexGridSizer2->AddGrowableCol(1);
    FlexGridSizer2->AddGrowableRow(0);
    pnNavSelButtons = new wxPanel(Panel1, ID_PANEL6, wxDefaultPosition, wxDefaultSize, wxTAB_TRAVERSAL, _T("ID_PANEL6"));
    FlexGridSizer9 = new wxFlexGridSizer(0, 2, 0, 0);
    FlexGridSizer9->AddGrowableCol(0);
    wxString __wxRadioBoxChoices_1[2] =
    {
    	_("Autonavigation (reactive)"),
    	_("Preprogrammed sequences")
    };
    rbNavMode = new wxRadioBox(pnNavSelButtons, ID_RADIOBOX2, _("Navigator"), wxDefaultPosition, wxDefaultSize, 2, __wxRadioBoxChoices_1, 1, wxRA_SPECIFY_COLS, wxDefaultValidator, _T("ID_RADIOBOX2"));
    FlexGridSizer9->Add(rbNavMode, 1, wxALL|wxEXPAND|wxALIGN_LEFT|wxALIGN_TOP, 5);
    FlexGridSizer3 = new wxFlexGridSizer(0, 2, 0, 0);
    cbEnableLog = new wxCheckBox(pnNavSelButtons, ID_CHECKBOX1, _("Log trajectory"), wxDefaultPosition, wxDefaultSize, 0, wxDefaultValidator, _T("ID_CHECKBOX1"));
    cbEnableLog->SetValue(false);
    FlexGridSizer3->Add(cbEnableLog, 1, wxALL|wxALIGN_LEFT|wxALIGN_CENTER_VERTICAL, 5);
    FlexGridSizer3->Add(-1,-1,1, wxALL|wxALIGN_CENTER_HORIZONTAL|wxALIGN_CENTER_VERTICAL, 5);
    cbNavLog = new wxCheckBox(pnNavSelButtons, ID_CHECKBOX2, _("Record .navlog files"), wxDefaultPosition, wxDefaultSize, 0, wxDefaultValidator, _T("ID_CHECKBOX2"));
    cbNavLog->SetValue(false);
    FlexGridSizer3->Add(cbNavLog, 1, wxALL|wxALIGN_LEFT|wxALIGN_CENTER_VERTICAL, 5);
    FlexGridSizer3->Add(-1,-1,1, wxALL|wxALIGN_CENTER_HORIZONTAL|wxALIGN_CENTER_VERTICAL, 5);
    cbShowPredictedPTG = new wxCheckBox(pnNavSelButtons, ID_CHECKBOX3, _("Show selected PTG prediction"), wxDefaultPosition, wxDefaultSize, 0, wxDefaultValidator, _T("ID_CHECKBOX3"));
    cbShowPredictedPTG->SetValue(true);
    FlexGridSizer3->Add(cbShowPredictedPTG, 1, wxALL|wxALIGN_LEFT|wxALIGN_CENTER_VERTICAL, 5);
    cbDrawShapePath = new wxCheckBox(pnNavSelButtons, ID_CHECKBOX4, _("and draw robot shape"), wxDefaultPosition, wxDefaultSize, 0, wxDefaultValidator, _T("ID_CHECKBOX4"));
    cbDrawShapePath->SetValue(true);
    FlexGridSizer3->Add(cbDrawShapePath, 1, wxALL|wxALIGN_CENTER_HORIZONTAL|wxALIGN_CENTER_VERTICAL, 5);
    cbWaypointsAllowSkip = new wxCheckBox(pnNavSelButtons, ID_CHECKBOX5, _("Allow skip waypoints"), wxDefaultPosition, wxDefaultSize, 0, wxDefaultValidator, _T("ID_CHECKBOX5"));
    cbWaypointsAllowSkip->SetValue(true);
    FlexGridSizer3->Add(cbWaypointsAllowSkip, 1, wxALL|wxEXPAND|wxALIGN_LEFT|wxALIGN_TOP, 5);
    FlexGridSizer9->Add(FlexGridSizer3, 1, wxALL|wxEXPAND|wxALIGN_LEFT|wxALIGN_TOP, 5);
    wxString __wxRadioBoxChoices_2[2] =
    {
    	_("Differential (Ackermann) drive"),
    	_("Holonomic")
    };
    rbKinType = new wxRadioBox(pnNavSelButtons, ID_RADIOBOX1, _("Robot kinematics type"), wxDefaultPosition, wxDefaultSize, 2, __wxRadioBoxChoices_2, 1, wxRA_SPECIFY_COLS, wxDefaultValidator, _T("ID_RADIOBOX1"));
    FlexGridSizer9->Add(rbKinType, 1, wxALL|wxALIGN_LEFT|wxALIGN_CENTER_VERTICAL, 5);
    btnGenerateTemplate = new wxButton(pnNavSelButtons, ID_BUTTON13, _("Generate template config file..."), wxDefaultPosition, wxDefaultSize, 0, wxDefaultValidator, _T("ID_BUTTON13"));
    FlexGridSizer9->Add(btnGenerateTemplate, 1, wxALL|wxALIGN_LEFT|wxALIGN_TOP, 5);
    pnNavSelButtons->SetSizer(FlexGridSizer9);
    FlexGridSizer9->Fit(pnNavSelButtons);
    FlexGridSizer9->SetSizeHints(pnNavSelButtons);
    FlexGridSizer2->Add(pnNavSelButtons, 1, wxALL|wxEXPAND|wxALIGN_LEFT|wxALIGN_TOP, 0);
    Notebook1 = new wxNotebook(Panel1, ID_NOTEBOOK1, wxDefaultPosition, wxDefaultSize, 0, _T("ID_NOTEBOOK1"));
    Notebook1->SetMinSize(wxSize(100,50));
    pnParamsGeneral = new wxPanel(Notebook1, ID_PANEL2, wxDefaultPosition, wxSize(474,170), wxTAB_TRAVERSAL, _T("ID_PANEL2"));
    FlexGridSizer7 = new wxFlexGridSizer(1, 1, 0, 0);
    FlexGridSizer7->AddGrowableCol(0);
    FlexGridSizer7->AddGrowableRow(0);
    edParamsGeneral = new wxTextCtrl(pnParamsGeneral, ID_TEXTCTRL1, wxEmptyString, wxDefaultPosition, wxDefaultSize, wxTE_PROCESS_ENTER|wxTE_PROCESS_TAB|wxTE_MULTILINE|wxHSCROLL|wxVSCROLL|wxALWAYS_SHOW_SB, wxDefaultValidator, _T("ID_TEXTCTRL1"));
    edParamsGeneral->SetMinSize(wxSize(-1,100));
    wxFont edParamsGeneralFont(8,wxTELETYPE,wxFONTSTYLE_NORMAL,wxNORMAL,false,wxEmptyString,wxFONTENCODING_DEFAULT);
    edParamsGeneral->SetFont(edParamsGeneralFont);
    FlexGridSizer7->Add(edParamsGeneral, 1, wxALL|wxEXPAND|wxALIGN_LEFT|wxALIGN_TOP, 2);
    pnParamsGeneral->SetSizer(FlexGridSizer7);
    FlexGridSizer7->SetSizeHints(pnParamsGeneral);
    pnParamsReactive = new wxPanel(Notebook1, ID_PANEL4, wxDefaultPosition, wxDefaultSize, wxTAB_TRAVERSAL, _T("ID_PANEL4"));
    FlexGridSizer8 = new wxFlexGridSizer(1, 1, 0, 0);
    FlexGridSizer8->AddGrowableCol(0);
    FlexGridSizer8->AddGrowableRow(0);
    edParamsReactive = new wxTextCtrl(pnParamsReactive, ID_TEXTCTRL4, _("# ------------------------------------------------------------------------\n# Example configuration file for MRPT Reactive Navigation engine.\n# See C++ documentation: http://reference.mrpt.org/svn/classmrpt_1_1nav_1_1_c_reactive_navigation_system.html\n# See ROS node documentation: http://wiki.ros.org/mrpt_reactivenav2d\n# ------------------------------------------------------------------------\n\n[GLOBAL_CONFIG]\n# 0 or `hmVIRTUAL_FORCE_FIELDS`: Virtual Force Field\n# 1 or `hmSEARCH_FOR_BEST_GAP`: Nearness Diagram (ND)\n# `hmFULL_EVAL`: Evaluation of all possible directions\nHOLONOMIC_METHOD = hmFULL_EVAL\nALARM_SEEMS_NOT_APPROACHING_TARGET_TIMEOUT=100 # (seconds)\n\nrobotMax_V_mps = 2.0\t\t# Speed limits\nrobotMax_W_degps =120\n\n\n# Parameters for the \"FullEval\" Holonomic method\n# ----------------------------------------------------\n[FULL_EVAL_CONFIG]\nfactorWeights=1.0 1.0 1.0 0.01 3.0\n// 0: Clearness in direction\n// 1: Closest approach to target along straight line (Euclidean)\n// 2: Distance of end collision-free point to target (Euclidean)\n// 3: Hysteresis\n// 4: Clearness to nearest obstacle along path\n\nTARGET_SLOW_APPROACHING_DISTANCE = 0.70 // Start to reduce speed when closer than this to target.\nTOO_CLOSE_OBSTACLE = 0.05 // Directions with collision-free distances below this threshold are not elegible.\nHYSTERESIS_SECTOR_COUNT = 5 // Range of \"sectors\" (directions) for hysteresis over succesive timesteps\n\nPHASE1_FACTORS = 0 1 2 // Indices of the factors above to be considered in phase 1\nPHASE2_FACTORS = 1 4 // Indices of the factors above to be considered in phase 2\nPHASE1_THRESHOLD = 0.6 // Indices of the factors above to be considered in phase 1\n\n#\tParameters for the \"VFF\" Holonomic method\n# ----------------------------------------------------\n[VFF_CONFIG]\nTARGET_SLOW_APPROACHING_DISTANCE = 0.1 // For stopping gradually\nTARGET_ATTRACTIVE_FORCE = 2.000000e+001 // Dimension-less (may have to be tuned depending on the density of obstacle sampling)\n\n#\tParameters for the \"Nearness diagram\" Holonomic method\n# ----------------------------------------------------\n[ND_CONFIG]\nWIDE_GAP_SIZE_PERCENT = 2.500000e-001 \nMAX_SECTOR_DIST_FOR_D2_PERCENT = 2.500000e-001 \nRISK_EVALUATION_SECTORS_PERCENT = 1.000000e-001 \nRISK_EVALUATION_DISTANCE = 4.000000e-001 // In normalized ps-meters [0,1]\nTOO_CLOSE_OBSTACLE = 1.500000e-001 // For stopping gradually\nTARGET_SLOW_APPROACHING_DISTANCE = 0.1 // In normalized ps-meters\nfactorWeights = 1.00 0.50 2.00 0.40 // [0]=Free space, [1]=Dist. in sectors, [2]=Closer to target (Euclidean), [3]=Hysteresis\n\n# ----------------------------------------------------\n#\tParameters for navigation: DIFFERENTIAL DRIVEN Robot\n# ----------------------------------------------------\n[DIFF_ReactiveParams]\nweights=0.5 0.05 0.5 2.0 0.5 0.3\n# 1: Free space\n# 2: Dist. in sectors\t\t\t\n# 3: Heading toward target\n# 4: Closer to target (euclidean)\n# 5: Hysteresis\n# 6: Security Distance\n\nDIST_TO_TARGET_FOR_SENDING_EVENT=0\t# Minimum. distance to target for sending the end event. Set to 0 to send it just on navigation end\n\nMinObstaclesHeight=0.0 \t\t# Minimum coordinate in the \"z\" axis for an obstacle to be taken into account.\nMaxObstaclesHeight=1.40 \t# Maximum coordinate in the \"z\" axis for an obstacle to be taken into account.\n\nMAX_REFERENCE_DISTANCE = 10.0 # Maximum distance to build PTGs (in meters), i.e. the visibility \"range\" of tentative paths\n\n# The constant time of a first-order low-pass filter of outgoing speed commands, \n# i.e. can be used to impose a maximum acceleration.\nSPEEDFILTER_TAU = 0.5 // seconds\n\n# PTGs: See classes derived from mrpt::nav::CParameterizedTrajectoryGenerator ( http://reference.mrpt.org/svn/classmrpt_1_1nav_1_1_c_parameterized_trajectory_generator.html)# refer to papers for details.\n#------------------------------------------------------------------------------\nPTG_COUNT = 3\n\nPTG0_Type = CPTG_DiffDrive_C\nPTG0_resolution = 0.05 # Look-up-table cell size or resolution (in meters)\nPTG0_refDistance= 10.0 # Maximum distance to build PTGs (in meters), i.e. the visibility \"range\" of tentative paths\nPTG0_num_paths= 121\nPTG0_v_max_mps = 1.0\nPTG0_w_max_dps = 60\nPTG0_K = 1.0\nPTG0_score_priority = 1.0\n\nPTG1_Type = CPTG_DiffDrive_alpha\nPTG1_resolution = 0.05 # Look-up-table cell size or resolution (in meters)\nPTG1_refDistance= 10.0 # Maximum distance to build PTGs (in meters), i.e. the visibility \"range\" of tentative paths\nPTG1_num_paths = 121\nPTG1_v_max_mps = 1.0\nPTG1_w_max_dps = 60\nPTG1_cte_a0v_deg = 57\nPTG1_cte_a0w_deg = 57\nPTG1_score_priority = 1.0\n\nPTG2_Type = CPTG_DiffDrive_C\nPTG2_resolution = 0.05 # Look-up-table cell size or resolution (in meters)\nPTG2_refDistance= 10.0 # Maximum distance to build PTGs (in meters), i.e. the visibility \"range\" of tentative paths\nPTG2_num_paths = 121\nPTG2_v_max_mps = 1.0\nPTG2_w_max_dps = 60\nPTG2_K = -1.0\nPTG2_score_priority = 0.5\n\n\n# Default 2D robot shape for collision checks: (ignored in ROS, superseded by node parameters)\n# Each PTG will use only one of either (a) polygonal 2D shape or, (b) radius of a circular shape\nRobotModel_shape2D_xs=-0.2 0.5 0.5 -0.2\nRobotModel_shape2D_ys=0.3 0.3 -0.3 -0.3\nRobotModel_circular_shape_radius = 0.5\n\n# ----------------------------------------------------\n#\tParameters for navigation: DIFFERENTIAL DRIVEN Robot\n# ----------------------------------------------------\n[HOLO_ReactiveParams]\nweights=0.5 0.05 0.5 2.0 0.2 0.3\n# 1: Free space\n# 2: Dist. in sectors\t\t\t\n# 3: Heading toward target\n# 4: Closer to target (euclidean)\n# 5: Hysteresis\n# 6: Security Distance\n\nDIST_TO_TARGET_FOR_SENDING_EVENT=0.6\t# Minimum. distance to target for sending the end event. Set to 0 to send it just on navigation end\n\nMinObstaclesHeight=0.0 \t\t# Minimum coordinate in the \"z\" axis for an obstacle to be taken into account.\nMaxObstaclesHeight=1.40 \t# Maximum coordinate in the \"z\" axis for an obstacle to be taken into account.\n\nMAX_REFERENCE_DISTANCE = 10.0 # Maximum distance to build PTGs (in meters), i.e. the visibility \"range\" of tentative paths\n\n# PTGs: See classes derived from mrpt::nav::CParameterizedTrajectoryGenerator ( http://reference.mrpt.org/svn/classmrpt_1_1nav_1_1_c_parameterized_trajectory_generator.html)# refer to papers for details.\n#------------------------------------------------------------------------------\nPTG_COUNT = 1\n\nPTG0_Type = CPTG_Holo_Blend\nPTG0_refDistance= 6.0 # Maximum distance to build PTGs (in meters), i.e. the visibility \"range\" of tentative paths\nPTG0_num_paths = 100\nPTG0_v_max_mps = 1.5\nPTG0_w_max_dps = 90\nPTG0_T_ramp_max = 0.8\nPTG0_score_priority = 1.0\n\n# Each PTG will use only one of either (a) polygonal 2D shape or, (b) radius of a circular shape\nRobotModel_circular_shape_radius = 0.36\n\n"), wxDefaultPosition, wxSize(226,111), wxTE_PROCESS_ENTER|wxTE_PROCESS_TAB|wxTE_MULTILINE|wxHSCROLL|wxVSCROLL|wxALWAYS_SHOW_SB, wxDefaultValidator, _T("ID_TEXTCTRL4"));
    edParamsReactive->SetMinSize(wxSize(-1,100));
    wxFont edParamsReactiveFont(8,wxTELETYPE,wxFONTSTYLE_NORMAL,wxNORMAL,false,wxEmptyString,wxFONTENCODING_DEFAULT);
    edParamsReactive->SetFont(edParamsReactiveFont);
    FlexGridSizer8->Add(edParamsReactive, 1, wxALL|wxEXPAND|wxALIGN_LEFT|wxALIGN_TOP, 2);
    pnParamsReactive->SetSizer(FlexGridSizer8);
    FlexGridSizer8->Fit(pnParamsReactive);
    FlexGridSizer8->SetSizeHints(pnParamsReactive);
    pnParamsPreprog = new wxPanel(Notebook1, ID_PANEL3, wxDefaultPosition, wxDefaultSize, wxTAB_TRAVERSAL, _T("ID_PANEL3"));
    FlexGridSizer6 = new wxFlexGridSizer(1, 1, 0, 0);
    FlexGridSizer6->AddGrowableCol(0);
    FlexGridSizer6->AddGrowableRow(0);
    edManualSeqs = new wxTextCtrl(pnParamsPreprog, ID_TEXTCTRL3, _("# Params for mode \"Preprogrammed sequences\" \n# Used for debug / testing. Separate sections for different robot kinematic models. # Enter below a list of velocity cmds and they will be executed sequentially. \n\n# Kinematics: Diff driven \n# Format: cmd{%d} = {time_of_the_cmd_sec} {lin_vel_mps} {rot_speed_radps}\n[DIFF_CMDS]\ncmd1= 1.0 0.5 0.0\ncmd2= 4.0 1.0 0.5\ncmd3= 6.0 0.0 0.0\n\n\n# Kinematics: Holonomic \n# Format: cmd{%d} = {time_of_the_cmd_sec} {velocity_mps} {global_orientation_rad} {ramp_time_secs} {rot_speed_radps}\n[HOLO_CMDS]\ncmd1= 1.0 0.5 0.1.0 1.0 0.9\ncmd2= 4.0 1.0 0.4 1.0 0.9\ncmd3= 6.0 0.0 0.0 1.0 0.0\n"), wxDefaultPosition, wxSize(230,167), wxTE_PROCESS_ENTER|wxTE_PROCESS_TAB|wxTE_MULTILINE|wxHSCROLL|wxVSCROLL|wxALWAYS_SHOW_SB, wxDefaultValidator, _T("ID_TEXTCTRL3"));
    edManualSeqs->SetMinSize(wxSize(-1,100));
    wxFont edManualSeqsFont(8,wxTELETYPE,wxFONTSTYLE_NORMAL,wxNORMAL,false,wxEmptyString,wxFONTENCODING_DEFAULT);
    edManualSeqs->SetFont(edManualSeqsFont);
    FlexGridSizer6->Add(edManualSeqs, 1, wxALL|wxEXPAND|wxALIGN_LEFT|wxALIGN_TOP, 0);
    pnParamsPreprog->SetSizer(FlexGridSizer6);
    FlexGridSizer6->Fit(pnParamsPreprog);
    FlexGridSizer6->SetSizeHints(pnParamsPreprog);
    Notebook1->AddPage(pnParamsGeneral, _("Params: Simulation"), true);
    Notebook1->AddPage(pnParamsReactive, _("Params: Reactive navigator"), false);
    Notebook1->AddPage(pnParamsPreprog, _("Params: Preprogrammed seq."), false);
    FlexGridSizer2->Add(Notebook1, 1, wxALL|wxEXPAND|wxALIGN_LEFT|wxALIGN_TOP, 2);
    Panel1->SetSizer(FlexGridSizer2);
    FlexGridSizer2->SetSizeHints(Panel1);
    Panel5 = new wxPanel(SplitterWindow1, ID_PANEL5, wxDefaultPosition, wxDefaultSize, wxTAB_TRAVERSAL, _T("ID_PANEL5"));
    BoxSizer3 = new wxBoxSizer(wxHORIZONTAL);
    SplitterWindow2 = new wxSplitterWindow(Panel5, ID_SPLITTERWINDOW2, wxDefaultPosition, wxDefaultSize, wxSP_3D, _T("ID_SPLITTERWINDOW2"));
    SplitterWindow2->SetMinSize(wxSize(10,10));
    SplitterWindow2->SetMinimumPaneSize(10);
    Panel2 = new wxPanel(SplitterWindow2, ID_PANEL7, wxDefaultPosition, wxDefaultSize, wxTAB_TRAVERSAL, _T("ID_PANEL7"));
    FlexGridSizer10 = new wxFlexGridSizer(1, 2, 0, 0);
    FlexGridSizer10->AddGrowableCol(1);
    FlexGridSizer10->AddGrowableRow(0);
    StaticText3 = new wxStaticText(Panel2, ID_STATICTEXT3, _("Log:"), wxDefaultPosition, wxDefaultSize, 0, _T("ID_STATICTEXT3"));
    FlexGridSizer10->Add(StaticText3, 1, wxALL|wxALIGN_TOP|wxALIGN_CENTER_HORIZONTAL, 5);
    edLog = new wxTextCtrl(Panel2, ID_TEXTCTRL5, wxEmptyString, wxDefaultPosition, wxSize(612,85), wxTE_MULTILINE|wxTE_READONLY|wxTE_DONTWRAP|wxALWAYS_SHOW_SB, wxDefaultValidator, _T("ID_TEXTCTRL5"));
    edLog->SetMinSize(wxSize(-1,70));
    edLog->SetBackgroundColour(wxSystemSettings::GetColour(wxSYS_COLOUR_BTNFACE));
    wxFont edLogFont(8,wxTELETYPE,wxFONTSTYLE_NORMAL,wxNORMAL,false,wxEmptyString,wxFONTENCODING_DEFAULT);
    edLog->SetFont(edLogFont);
    FlexGridSizer10->Add(edLog, 1, wxALL|wxEXPAND|wxALIGN_LEFT|wxALIGN_TOP, 0);
    Panel2->SetSizer(FlexGridSizer10);
    FlexGridSizer10->Fit(Panel2);
    FlexGridSizer10->SetSizeHints(Panel2);
    Panel3 = new wxPanel(SplitterWindow2, ID_PANEL8, wxDefaultPosition, wxDefaultSize, wxTAB_TRAVERSAL, _T("ID_PANEL8"));
    FlexGridSizer5 = new wxFlexGridSizer(2, 2, 0, 0);
    FlexGridSizer5->AddGrowableCol(0);
    FlexGridSizer5->AddGrowableCol(1);
    FlexGridSizer5->AddGrowableRow(1);
    StaticText2 = new wxStaticText(Panel3, ID_STATICTEXT2, _("[3D view of the simulated world]"), wxDefaultPosition, wxDefaultSize, 0, _T("ID_STATICTEXT2"));
    FlexGridSizer5->Add(StaticText2, 1, wxALL|wxALIGN_CENTER_HORIZONTAL|wxALIGN_CENTER_VERTICAL, 5);
    StaticText1 = new wxStaticText(Panel3, ID_STATICTEXT1, _("[Local view]"), wxDefaultPosition, wxDefaultSize, 0, _T("ID_STATICTEXT1"));
    FlexGridSizer5->Add(StaticText1, 1, wxALL|wxALIGN_CENTER_HORIZONTAL|wxALIGN_CENTER_VERTICAL, 5);
    m_plot3D = new CMyGLCanvas(Panel3,ID_XY_GLCANVAS,wxDefaultPosition,wxSize(450,350),wxTAB_TRAVERSAL,_T("ID_XY_GLCANVAS"));
    FlexGridSizer5->Add(m_plot3D, 1, wxALL|wxEXPAND|wxFIXED_MINSIZE|wxALIGN_LEFT|wxALIGN_TOP, 1);
    FlexGridSizer11 = new wxFlexGridSizer(4, 1, 0, 0);
    FlexGridSizer11->AddGrowableCol(0);
    FlexGridSizer11->AddGrowableRow(2);
    StaticText4 = new wxStaticText(Panel3, ID_STATICTEXT4, _("Show for PTG:"), wxDefaultPosition, wxDefaultSize, 0, _T("ID_STATICTEXT4"));
    FlexGridSizer11->Add(StaticText4, 1, wxALL|wxEXPAND|wxALIGN_LEFT|wxALIGN_TOP, 5);
    cbSelPTG = new wxChoice(Panel3, ID_CHOICE1, wxDefaultPosition, wxDefaultSize, 0, 0, 0, wxDefaultValidator, _T("ID_CHOICE1"));
    FlexGridSizer11->Add(cbSelPTG, 1, wxALL|wxEXPAND|wxALIGN_LEFT|wxALIGN_TOP, 5);
    m_plotLocalView = new CMyGLCanvas(Panel3,ID_CUSTOM1,wxDefaultPosition,wxSize(150,150),wxTAB_TRAVERSAL,_T("ID_CUSTOM1"));
    FlexGridSizer11->Add(m_plotLocalView, 1, wxALL|wxEXPAND|wxALIGN_LEFT|wxALIGN_TOP, 1);
    edInfoLocalView = new wxTextCtrl(Panel3, ID_TEXTCTRL2, wxEmptyString, wxDefaultPosition, wxDefaultSize, wxTE_MULTILINE|wxTE_READONLY|wxTE_DONTWRAP|wxALWAYS_SHOW_SB, wxDefaultValidator, _T("ID_TEXTCTRL2"));
    edInfoLocalView->SetMinSize(wxSize(-1,50));
    edInfoLocalView->SetBackgroundColour(wxSystemSettings::GetColour(wxSYS_COLOUR_BTNFACE));
    wxFont edInfoLocalViewFont(8,wxTELETYPE,wxFONTSTYLE_NORMAL,wxNORMAL,false,wxEmptyString,wxFONTENCODING_DEFAULT);
    edInfoLocalView->SetFont(edInfoLocalViewFont);
    FlexGridSizer11->Add(edInfoLocalView, 1, wxALL|wxEXPAND|wxALIGN_LEFT|wxALIGN_TOP, 2);
    FlexGridSizer5->Add(FlexGridSizer11, 1, wxALL|wxEXPAND|wxALIGN_LEFT|wxALIGN_TOP, 0);
    Panel3->SetSizer(FlexGridSizer5);
    FlexGridSizer5->Fit(Panel3);
    FlexGridSizer5->SetSizeHints(Panel3);
    SplitterWindow2->SplitHorizontally(Panel2, Panel3);
    BoxSizer3->Add(SplitterWindow2, 1, wxALL|wxEXPAND|wxALIGN_LEFT|wxALIGN_TOP, 0);
    Panel5->SetSizer(BoxSizer3);
    BoxSizer3->Fit(Panel5);
    BoxSizer3->SetSizeHints(Panel5);
    SplitterWindow1->SplitHorizontally(Panel1, Panel5);
    FlexGridSizer1->Add(SplitterWindow1, 1, wxALL|wxEXPAND|wxALIGN_LEFT|wxALIGN_TOP, 0);
    SetSizer(FlexGridSizer1);
    MenuBar1 = new wxMenuBar();
    Menu1 = new wxMenu();
    MenuItem3 = new wxMenuItem(Menu1, ID_MENUITEM4, _("Load map..."), wxEmptyString, wxITEM_NORMAL);
    Menu1->Append(MenuItem3);
    MenuItem1 = new wxMenuItem(Menu1, idMenuQuit, _("Quit\tAlt-F4"), _("Quit the application"), wxITEM_NORMAL);
    Menu1->Append(MenuItem1);
    MenuBar1->Append(Menu1, _("&File"));
    Menu3 = new wxMenu();
    mnuViewMaxRange = new wxMenuItem(Menu3, ID_MENUITEM1, _("Maximum sensor range"), wxEmptyString, wxITEM_CHECK);
    Menu3->Append(mnuViewMaxRange);
    mnuViewRobotPath = new wxMenuItem(Menu3, ID_MENUITEM2, _("Robot path"), wxEmptyString, wxITEM_CHECK);
    Menu3->Append(mnuViewRobotPath);
    Menu3->AppendSeparator();
    MenuItem5 = new wxMenuItem(Menu3, ID_MENUITEM3, _("Clear robot path"), wxEmptyString, wxITEM_NORMAL);
    Menu3->Append(MenuItem5);
    MenuBar1->Append(Menu3, _("&View"));
    Menu2 = new wxMenu();
    MenuItem2 = new wxMenuItem(Menu2, idMenuAbout, _("About\tF1"), _("Show info about this application"), wxITEM_NORMAL);
    Menu2->Append(MenuItem2);
    MenuBar1->Append(Menu2, _("Help"));
    SetMenuBar(MenuBar1);
    StatusBar1 = new wxStatusBar(this, ID_STATUSBAR1, 0, _T("ID_STATUSBAR1"));
    int __wxStatusBarWidths_1[3] = { -2, -2, -3 };
    int __wxStatusBarStyles_1[3] = { wxSB_NORMAL, wxSB_NORMAL, wxSB_NORMAL };
    StatusBar1->SetFieldsCount(3,__wxStatusBarWidths_1);
    StatusBar1->SetStatusStyles(3,__wxStatusBarStyles_1);
    SetStatusBar(StatusBar1);
    timRunSimul.SetOwner(this, ID_TIMER1);
    timRunSimul.Start(10, false);
    FlexGridSizer1->SetSizeHints(this);
    Center();

    Connect(ID_BUTTON4,wxEVT_COMMAND_BUTTON_CLICKED,(wxObjectEventFunction)&reactive_navigator_demoframe::OnbtnStartClick);
    Connect(ID_BUTTON5,wxEVT_COMMAND_BUTTON_CLICKED,(wxObjectEventFunction)&reactive_navigator_demoframe::OnbtnStopClick);
    Connect(ID_BUTTON7,wxEVT_COMMAND_BUTTON_CLICKED,(wxObjectEventFunction)&reactive_navigator_demoframe::OnbtnPlaceTargetClick);
    Connect(ID_BUTTON12,wxEVT_COMMAND_BUTTON_CLICKED,(wxObjectEventFunction)&reactive_navigator_demoframe::OnbtnSetWaypointSeqClick);
    Connect(ID_BUTTON6,wxEVT_COMMAND_BUTTON_CLICKED,(wxObjectEventFunction)&reactive_navigator_demoframe::OnbtnPlaceRobotClick);
    Connect(ID_BUTTON8,wxEVT_COMMAND_BUTTON_CLICKED,(wxObjectEventFunction)&reactive_navigator_demoframe::OnbtnDrawMapObsClick);
    Connect(ID_BUTTON11,wxEVT_COMMAND_BUTTON_CLICKED,(wxObjectEventFunction)&reactive_navigator_demoframe::OnbtnDrawEmptyClick);
    Connect(ID_BUTTON1,wxEVT_COMMAND_BUTTON_CLICKED,(wxObjectEventFunction)&reactive_navigator_demoframe::OnbtnLoadMapClick);
    Connect(ID_BUTTON9,wxEVT_COMMAND_BUTTON_CLICKED,(wxObjectEventFunction)&reactive_navigator_demoframe::OnbtnEmptyMapClick);
    Connect(ID_BUTTON10,wxEVT_COMMAND_BUTTON_CLICKED,(wxObjectEventFunction)&reactive_navigator_demoframe::OnbtnSaveMapClick);
    Connect(ID_BUTTON2,wxEVT_COMMAND_BUTTON_CLICKED,(wxObjectEventFunction)&reactive_navigator_demoframe::OnAbout);
    Connect(ID_BUTTON3,wxEVT_COMMAND_BUTTON_CLICKED,(wxObjectEventFunction)&reactive_navigator_demoframe::OnbtnQuitClick);
    Connect(ID_RADIOBOX1,wxEVT_COMMAND_RADIOBOX_SELECTED,(wxObjectEventFunction)&reactive_navigator_demoframe::OnrbKinTypeSelect);
    Connect(ID_BUTTON13,wxEVT_COMMAND_BUTTON_CLICKED,(wxObjectEventFunction)&reactive_navigator_demoframe::OnbtnGenerateTemplateClick);
    Connect(ID_TEXTCTRL3,wxEVT_COMMAND_TEXT_UPDATED,(wxObjectEventFunction)&reactive_navigator_demoframe::OnedManualKinRampsText);
    Connect(ID_NOTEBOOK1,wxEVT_COMMAND_NOTEBOOK_PAGE_CHANGED,(wxObjectEventFunction)&reactive_navigator_demoframe::OnNotebook1PageChanged1);
    Connect(ID_MENUITEM4,wxEVT_COMMAND_MENU_SELECTED,(wxObjectEventFunction)&reactive_navigator_demoframe::OnbtnLoadMapClick);
    Connect(idMenuQuit,wxEVT_COMMAND_MENU_SELECTED,(wxObjectEventFunction)&reactive_navigator_demoframe::OnQuit);
    Connect(ID_MENUITEM1,wxEVT_COMMAND_MENU_SELECTED,(wxObjectEventFunction)&reactive_navigator_demoframe::OnMenuItemChangeVisibleStuff);
    Connect(ID_MENUITEM2,wxEVT_COMMAND_MENU_SELECTED,(wxObjectEventFunction)&reactive_navigator_demoframe::OnMenuItemChangeVisibleStuff);
    Connect(ID_MENUITEM3,wxEVT_COMMAND_MENU_SELECTED,(wxObjectEventFunction)&reactive_navigator_demoframe::OnMenuItemClearRobotPath);
    Connect(idMenuAbout,wxEVT_COMMAND_MENU_SELECTED,(wxObjectEventFunction)&reactive_navigator_demoframe::OnAbout);
    Connect(ID_TIMER1,wxEVT_TIMER,(wxObjectEventFunction)&reactive_navigator_demoframe::OntimRunSimulTrigger);
    //*)

	// Load updated cfg file:
	try {
		const std::string sFil = mrpt::system::find_mrpt_shared_dir() + std::string("config_files/navigation-ptgs/reactivenav-app-config.ini");
		edParamsReactive->LoadFile(_U(sFil.c_str()));
	}
	catch (...) {}

	btnStart->SetToolTip(wxT("Initializes and starts the simulator."));
	btnPlaceTarget->SetToolTip(wxT("Left-click on the map to place a navigation command."));
	btnStop->SetToolTip(wxT("Stops the simulation."));
	btnSetWaypointSeq->SetToolTip(wxT("Left-click on the map to place waypoints, right click to end and start navigation."));

	SplitterWindow1->SetSashPosition(200);
	SplitterWindow2->SetSashPosition(90);

	m_plot3D->Connect(wxEVT_MOTION,(wxObjectEventFunction)&reactive_navigator_demoframe::Onplot3DMouseMove,0,this);
	m_plot3D->Connect(wxEVT_LEFT_DOWN,(wxObjectEventFunction)&reactive_navigator_demoframe::Onplot3DMouseClick,0,this);
	m_plot3D->Connect(wxEVT_RIGHT_DOWN,(wxObjectEventFunction)&reactive_navigator_demoframe::Onplot3DMouseClick,0,this);

	mnuViewMaxRange->Check(true);
	mnuViewRobotPath->Check(true);

	updateButtonsEnableState(false);

	// Redirect all output to control:
	m_myRedirector = new CMyRedirector( edLog, true, 100, true);

	WX_START_TRY

	// Initialize gridmap:
	// -------------------------------
	CMemoryStream  s( DEFAULT_GRIDMAP_DATA, sizeof(DEFAULT_GRIDMAP_DATA) );
	s >> m_gridMap;

	// Populate 3D views:
	// -------------------------------
	{
		mrpt::opengl::CGridPlaneXY::Ptr obj = mrpt::opengl::CGridPlaneXY::Create(-50,50, -50,50, 0, 1);
		obj->setColor_u8(TColor(30,30,30,50));
		m_plot3D->m_openGLScene->insert( obj );
	}

	gl_grid = mrpt::opengl::CSetOfObjects::Create();
	m_plot3D->m_openGLScene->insert(gl_grid);
	this->updateMap3DView();

	// Robot viz is built in OnrbKinTypeSelect()
	gl_robot_local = mrpt::opengl::CSetOfObjects::Create();
	gl_robot = mrpt::opengl::CSetOfObjects::Create();
	{
		mrpt::opengl::CSetOfObjects::Ptr gl_robot_render = mrpt::opengl::CSetOfObjects::Create();
		gl_robot_render->setName("robot_render");
		gl_robot->insert(gl_robot_render);
	}
	m_plot3D->m_openGLScene->insert(gl_robot);

	gl_scan3D = mrpt::opengl::CPlanarLaserScan::Create();
	gl_scan3D->enableLine(false);
	gl_scan3D->enableSurface(true);
	gl_scan3D->setPointsWidth(3.0);
	gl_robot->insert(gl_scan3D);

	gl_robot_sensor_range = mrpt::opengl::CDisk::Create(0,0);
	gl_robot_sensor_range->setColor_u8( TColor(0,0,255, 90) );
	gl_robot_sensor_range->setLocation(0,0,0.01);
	gl_robot->insert(gl_robot_sensor_range);

	gl_robot_path = mrpt::opengl::CSetOfLines::Create();
	gl_robot_path->setLineWidth(1);
	gl_robot_path->setColor_u8( TColor(40,40,40, 200));
	m_plot3D->m_openGLScene->insert(gl_robot_path);

	gl_target = mrpt::opengl::CSetOfObjects::Create();
	gl_target->setVisibility(false);
	{
		mrpt::opengl::CArrow::Ptr obj;
		obj = mrpt::opengl::CArrow::Create( 1,0,0,  0.2f,0,0, 0.4f,0.05f, 0.15f ); obj->setColor_u8( TColor(0,0,255) ); gl_target->insert(obj);
		obj = mrpt::opengl::CArrow::Create(-1,0,0, -0.2f,0,0, 0.4f,0.05f, 0.15f ); obj->setColor_u8( TColor(0,0,255) ); gl_target->insert(obj);
		obj = mrpt::opengl::CArrow::Create( 0,1,0,  0,0.2f,0, 0.4f,0.05f, 0.15f ); obj->setColor_u8( TColor(0,0,255) ); gl_target->insert(obj);
		obj = mrpt::opengl::CArrow::Create(0,-1,0,  0,-0.2f,0, 0.4f,0.05f, 0.15f ); obj->setColor_u8( TColor(0,0,255) ); gl_target->insert(obj);
		m_plot3D->m_openGLScene->insert(gl_target);
	}

	{
		gl_waypoints_clicking = opengl::CSetOfObjects::Create();
		m_plot3D->m_openGLScene->insert(gl_waypoints_clicking);

		gl_waypoints_status= opengl::CSetOfObjects::Create();
		m_plot3D->m_openGLScene->insert(gl_waypoints_status);
	}

	{	// Sign of "picking a navigation target":
		m_gl_placing_nav_target = opengl::CSetOfObjects::Create();

		mrpt::opengl::CArrow::Ptr obj;
		obj = mrpt::opengl::CArrow::Create( 1,0,0,  0.2f,0,0, 0.4f,0.05f, 0.15f ); obj->setColor_u8( TColor(0,0,255) ); m_gl_placing_nav_target->insert(obj);
		obj = mrpt::opengl::CArrow::Create(-1,0,0, -0.2f,0,0, 0.4f,0.05f, 0.15f ); obj->setColor_u8( TColor(0,0,255) ); m_gl_placing_nav_target->insert(obj);
		obj = mrpt::opengl::CArrow::Create( 0,1,0,  0,0.2f,0, 0.4f,0.05f, 0.15f ); obj->setColor_u8( TColor(0,0,255) ); m_gl_placing_nav_target->insert(obj);
		obj = mrpt::opengl::CArrow::Create(0,-1,0,  0,-0.2f,0, 0.4f,0.05f, 0.15f ); obj->setColor_u8( TColor(0,0,255) ); m_gl_placing_nav_target->insert(obj);
		m_gl_placing_nav_target->setVisibility(false); // Start invisible.
		m_plot3D->m_openGLScene->insert(m_gl_placing_nav_target);
	}
	{	// Sign of "replacing the robot":
		m_gl_placing_robot = opengl::CSetOfObjects::Create();
		mrpt::opengl::CSetOfObjects::Ptr obj = mrpt::opengl::stock_objects::CornerXYZSimple(1.0,2.0);
		obj->setColor_u8( TColor(255,0,0, 120) );
		m_gl_placing_robot->insert(obj);

		m_gl_placing_robot->setVisibility(false); // Start invisible.
		m_plot3D->m_openGLScene->insert(m_gl_placing_robot);
	}
	{	// Sign of "drawing obstacles":
		m_gl_drawing_obs = opengl::CSetOfObjects::Create();

		mrpt::opengl::CCylinder::Ptr obj = mrpt::opengl::CCylinder::Create(0.05f, 0.10f,1.0f);
		obj->setColor_u8( mrpt::utils::TColor(0xff,0x00,0x00,0x70) );
		m_gl_drawing_obs->insert(obj);

		m_gl_drawing_obs->setVisibility(false); // Start invisible.
		m_plot3D->m_openGLScene->insert(m_gl_drawing_obs);
	}

	m_plot3D->m_openGLScene->insert( mrpt::opengl::stock_objects::CornerXYZ(1) );

	gl_robot_ptg_prediction = mrpt::opengl::CSetOfLines::Create();
	gl_robot_ptg_prediction->setName("ptg_prediction");
	gl_robot_ptg_prediction->setLineWidth(2.0);
	gl_robot_ptg_prediction->setColor_u8( mrpt::utils::TColor(0x00,0x00,0xff) );
	gl_robot->insert(gl_robot_ptg_prediction);

	// Set camera:
	m_plot3D->cameraPointingX=0;
	m_plot3D->cameraPointingY=0;
	m_plot3D->cameraPointingZ=0;
	m_plot3D->cameraZoomDistance = 40;
	m_plot3D->cameraElevationDeg = 70;
	m_plot3D->cameraAzimuthDeg = -100;
	m_plot3D->cameraIsProjective = true;

	// Init simulator & its adaptor to the navigator
	{
		wxCommandEvent ev;
		OnrbKinTypeSelect(ev);
	}

	// 2D view ==============
	{
		mrpt::opengl::CGridPlaneXY::Ptr obj = mrpt::opengl::CGridPlaneXY::Create(-1,1.001f, -1,1.001f, 0, 1);
		obj->setColor_u8(TColor(30,30,30,50));
		m_plotLocalView->m_openGLScene->insert( obj );
	}

	gl_line_direction = mrpt::opengl::CSimpleLine::Create();
	gl_line_direction->setLineWidth(4);
	gl_line_direction->setColor_u8(TColor(0,0,0));
	m_plotLocalView->m_openGLScene->insert(gl_line_direction);

	gl_rel_target = mrpt::opengl::CPointCloud::Create();
	gl_rel_target->setPointSize(7);
	gl_rel_target->setColor_u8(TColor(0,0,255));
	gl_rel_target->insertPoint(0,0,0);
	m_plotLocalView->m_openGLScene->insert(gl_rel_target);

	gl_rel_robot = mrpt::opengl::CPointCloud::Create();
	gl_rel_robot->setPointSize(5);
	gl_rel_robot->setColor_u8(TColor(0, 0, 0));
	gl_rel_robot->insertPoint(0, 0, 0);
	m_plotLocalView->m_openGLScene->insert(gl_rel_robot);

	m_plotLocalView->m_openGLScene->insert( mrpt::opengl::stock_objects::CornerXYSimple(0.1f,2) );
	m_plotLocalView->m_openGLScene->insert( gl_robot_local );

	gl_tp_obstacles = mrpt::opengl::CSetOfLines::Create();
	gl_tp_obstacles->setLineWidth(3);
	gl_tp_obstacles->setColor_u8( TColor(0,0,0) );
	m_plotLocalView->m_openGLScene->insert(gl_tp_obstacles);

	gl_nd_gaps = mrpt::opengl::CSetOfLines::Create();
	gl_nd_gaps->setLineWidth(1);
	gl_nd_gaps->setColor_u8( TColor(255,0,0) );
	m_plotLocalView->m_openGLScene->insert(gl_nd_gaps);

	m_plotLocalView->clearColorR = 0.9f;
	m_plotLocalView->clearColorG = 0.9f;
	m_plotLocalView->clearColorB = 0.9f;

	// Set camera:
	m_plotLocalView->cameraPointingX=0;
	m_plotLocalView->cameraPointingY=0;
	m_plotLocalView->cameraPointingZ=0;
	m_plotLocalView->cameraZoomDistance = 2.2f;
	m_plotLocalView->cameraElevationDeg = 90;
	m_plotLocalView->cameraAzimuthDeg = -90;
	m_plotLocalView->cameraIsProjective = false;


	// Update positions of stuff:
	this->updateViewsDynamicObjects();


	// Retrieve default parameters for holonomic methods:
	// ------------------------------------------------------
	{
		mrpt::utils::CConfigFileMemory cfg;

		m_simul_options.saveToConfigFile(cfg,"SIMULATOR");
		edParamsGeneral->SetValue( _U( cfg.getContent().c_str() ) );
	}

	WX_END_TRY

	this->Maximize();
}

reactive_navigator_demoframe::~reactive_navigator_demoframe()
{
    //(*Destroy(reactive_navigator_demoframe)
    //*)

	// Destroy this first to avoid problems, since it may contain a ref of the simulator object:
	m_navMethod.reset();

	delete m_myRedirector;
        m_myRedirector=nullptr;
}

void reactive_navigator_demoframe::OnQuit(wxCommandEvent& event)
{
    Close();
}

void reactive_navigator_demoframe::OnAbout(wxCommandEvent& event)
{
	CAboutBox dlg(this);
	dlg.ShowModal();
}

void reactive_navigator_demoframe::updateMap3DView()
{
	gl_grid->clear();
	m_gridMap.getAs3DObject(gl_grid);
}


void reactive_navigator_demoframe::OnbtnPlaceRobotClick(wxCommandEvent& event)
{
	if (m_cursorPickState!=cpsPlaceRobot)
	{
		m_cursorPickState = cpsPlaceRobot;
		m_plot3D->SetCursor( *wxCROSS_CURSOR );
	}
	else
	{	// Cancel:
		m_cursorPickState = cpsNone;
		m_plot3D->SetCursor( *wxSTANDARD_CURSOR );
		m_gl_placing_robot->setVisibility(false);
	}
	btnPlaceRobot->SetValue( m_cursorPickState == cpsPlaceRobot );
	btnPlaceRobot->Refresh();
}

void reactive_navigator_demoframe::OnbtnPlaceTargetClick(wxCommandEvent& event)
{
	if (m_cursorPickState!=cpsPickTarget)
	{
		m_cursorPickState = cpsPickTarget;
		m_plot3D->SetCursor( *wxCROSS_CURSOR );
	}
	else
	{	// Cancel:
		m_cursorPickState = cpsNone;
		m_plot3D->SetCursor( *wxSTANDARD_CURSOR );
		m_gl_placing_nav_target->setVisibility(false);
	}
	btnPlaceTarget->SetValue( m_cursorPickState == cpsPickTarget );
	btnPlaceTarget->Refresh();
}

void reactive_navigator_demoframe::updateButtonsEnableState(bool is_running)
{
	btnStart->Enable(!is_running); btnStart->Refresh();
	btnStop->Enable(is_running);   btnStop->Refresh();
	btnPlaceTarget->Enable(is_running); btnPlaceTarget->Refresh();
	btnSetWaypointSeq->Enable(is_running); btnSetWaypointSeq->Refresh();
	Notebook1->Enable(!is_running);
	pnNavSelButtons->Enable(!is_running);
}

void reactive_navigator_demoframe::OnbtnStartClick(wxCommandEvent& event)
{
	updateButtonsEnableState(true);
	if (!reinitSimulator())
	{
		updateButtonsEnableState(false);
		return;
	}
	m_is_running = true;
}

void reactive_navigator_demoframe::OnbtnStopClick(wxCommandEvent& event)
{
	updateButtonsEnableState(false);
	m_is_running=false;
}

// Run simulator (when "running"):
void reactive_navigator_demoframe::OntimRunSimulTrigger(wxTimerEvent& event)
{
	try
	{
		static int decim_call_dump_log = 0;
		if (decim_call_dump_log++>10) {
			decim_call_dump_log = 0;
			std::cout.flush();
			std::cerr.flush();
		}

		if (m_is_running) {
			simulateOneStep( NAV_SIMUL_TIMESTEP_MS*1e-3 );
		}
		updateViewsDynamicObjects();
		timRunSimul.Start(NAV_SIMUL_TIMESTEP_MS, true); // execute the simulation step by step ("one shot" timer) so in the event of an exception, we don't output an endless stream of errors.
	}
	catch (std::exception &e)
	{
		wxMessageBox( wxString(e.what(),wxConvUTF8), wxT("Exception"), wxOK, this);
		// Stop:
		wxCommandEvent ev;
		OnbtnStopClick(ev);
	}
}

// Create navigator object & load params from GUI:
bool reactive_navigator_demoframe::reinitSimulator()
{
	WX_START_TRY

	if (m_robotSimul2NavInterface)
	{
		// Params for simulator-to-nav interface:
		CConfigFileMemory cfg;
		cfg.setContent( std::string(edParamsReactive->GetValue().mb_str() ) );
		//m_robotSimul2NavInterface->loadConfigFile(cfg, "GLOBAL_CONFIG");
	}

	// Delete old & build new navigator:
	m_navMethod.reset();
	CConfigFileMemory cfg;
	switch (rbNavMode->GetSelection())
	{
	case 0:
		{
			mrpt::nav::CReactiveNavigationSystem *react = new mrpt::nav::CReactiveNavigationSystem(*m_robotSimul2NavInterface);
			m_navMethod.reset(react);

			react->enableKeepLogRecords();
			react->enableLogFile( cbNavLog->IsChecked() );

			cfg.setContent( std::string(edParamsReactive->GetValue().mb_str() ) );
			break;
		}
	case 1:
		{
			m_navMethod.reset( new mrpt::nav::CNavigatorManualSequence(*m_robotSimul2NavInterface) );
			cfg.setContent( std::string(edManualSeqs->GetValue().mb_str() ) );
			break;
		}
	default:
		throw std::runtime_error("Invalid nav method selected!");
	};
	ASSERT_(m_navMethod.get())

	// Load params:
	std::string sKinPrefix;
	switch ( rbKinType->GetSelection() )
	{
	case 0: sKinPrefix="DIFF_"; break;
	case 1: sKinPrefix="HOLO_"; break;
	default:
		throw std::runtime_error("Invalid kinematic model selected!");
	};

	{
		mrpt::utils::CConfigFilePrefixer cfg_prefixer;
		cfg_prefixer.bind(cfg);
		cfg_prefixer.setPrefixes(sKinPrefix /*sections*/, "" /*keys*/);

		m_navMethod->loadConfigFile(cfg_prefixer);
	}
	m_navMethod->initialize();

	// params for simulator itself:
	{
		CConfigFileMemory cfgGeneral;
		cfgGeneral.setContent( std::string(edParamsGeneral->GetValue().mb_str() ) );
		m_simul_options.loadFromConfigFile(cfgGeneral,"SIMULATOR");
	}


	// Update GUI stuff:
	gl_robot_sensor_range->setDiskRadius(m_simul_options.MAX_SENSOR_RADIUS*1.01,m_simul_options.MAX_SENSOR_RADIUS*0.99);
	gl_target->setVisibility(false);
	gl_robot_ptg_prediction->clear();

	cbSelPTG->Clear();
	{
		mrpt::nav::CAbstractPTGBasedReactive *ptg_nav = dynamic_cast<mrpt::nav::CAbstractPTGBasedReactive *>(m_navMethod.get() );
		if (ptg_nav)
		{
			for (size_t i=0;i<ptg_nav->getPTG_count();i++)
				cbSelPTG->Append(_U( ptg_nav->getPTG(i)->getDescription().c_str() ));

			if (ptg_nav->getPTG_count()>0)
				cbSelPTG->SetSelection(0);
		}
	}

	return true;

	WX_END_TRY
	return false;
}

void reactive_navigator_demoframe::simulateOneStep(double time_step)
{
	WX_START_TRY

	const double simul_time = m_robotSimul->getTime();

	static double LAST_TIM_LIDAR    = -1e6;
	static double LAST_TIM_REACTIVE = -1e6;

	if (simul_time-LAST_TIM_LIDAR > 1.0/m_simul_options.SENSOR_RATE )
	{
		LAST_TIM_LIDAR = simul_time;

		// Simulate 360deg range scan:
		CObservation2DRangeScan      simulatedScan;

		simulatedScan.aperture = m_simul_options.SENSOR_FOV;
		simulatedScan.rightToLeft = true;
		simulatedScan.maxRange = m_simul_options.MAX_SENSOR_RADIUS;
		simulatedScan.sensorPose = CPose2D(0,0,0.10);

		m_gridMap.laserScanSimulator( simulatedScan, m_robotSimul->getCurrentGTPose(),0.5, m_simul_options.SENSOR_NUM_RANGES, m_simul_options.SENSOR_RANGE_NOISE_STD );

		// Build the obstacles points map for the reactive:
		{
			m_latest_obstacles.insertionOptions.minDistBetweenLaserPoints = 0.005f;
			m_latest_obstacles.insertionOptions.also_interpolate = false;

			m_latest_obstacles.clear(); // erase old points
			m_latest_obstacles.insertObservation( &simulatedScan );
			// m_latest_obstacles is ref-copied into the robot2nav interface.
		}

		gl_scan3D->setScan( simulatedScan );  // Draw real scan in 3D view
	}

	// Navigate:
	if (simul_time-LAST_TIM_REACTIVE > 1.0/m_simul_options.NAVIGATION_RATE )
	{
		LAST_TIM_REACTIVE = simul_time;

		m_navMethod->navigationStep();
	}

	// Run robot simulator:
	m_robotSimul->simulateOneTimeStep(time_step);

	// Update path graph:
	const TPoint3D  cur_pt(m_robotSimul->getCurrentGTPose().x,m_robotSimul->getCurrentGTPose().y,0.01);

	static int decim_path = 0;
	if (gl_robot_path->empty() || ++decim_path>10) {
		gl_robot_path->appendLine(cur_pt,cur_pt);
	}
	else {
		gl_robot_path->appendLineStrip(cur_pt);
		decim_path=0;
	}

	if (cbEnableLog->IsChecked())
	{
		if (!m_log_trajectory_file.is_open())
		{
			if (m_log_trajectory_file.open("traj_log.txt") )
			{
				m_log_trajectory_file.printf("%% File format: TIME  X   Y  PHI  VX  VY OMEGA\n");
			}
		}
		if (m_log_trajectory_file.is_open())  // just in case there was any error opening
		{
			const mrpt::math::TPose2D pose = m_robotSimul->getCurrentGTPose();
			const mrpt::math::TTwist2D vel = m_robotSimul->getCurrentGTVel();
			m_log_trajectory_file.printf("%8.03f  %7.03f %7.03f %7.03f   %7.03f %7.03f %7.03f\n",
				m_robotSimul->getTime(),
				pose.x, pose.y, mrpt::utils::RAD2DEG(pose.phi),
				vel.vx, vel.vy, mrpt::utils::RAD2DEG(vel.omega)
				);
		}
	}
	else
	{
		if (m_log_trajectory_file.is_open())
			m_log_trajectory_file.close();
	}

	mrpt::nav::CAbstractPTGBasedReactive *ptg_nav = dynamic_cast<mrpt::nav::CAbstractPTGBasedReactive * >(m_navMethod.get());


	// Clear stuff which will be updated if used below:
	edInfoLocalView->Clear();
	gl_nd_gaps->clear();

	// Update 2D view graphs:
	mrpt::nav::CLogFileRecord lfr;
	if (ptg_nav) ptg_nav->getLastLogRecord(lfr);

	const int sel_PTG = cbSelPTG->GetSelection();
	if (sel_PTG>=0 && sel_PTG<(int)lfr.infoPerPTG.size())
	{
		const size_t nObs = lfr.infoPerPTG[sel_PTG].TP_Obstacles.size();
		if (lfr.infoPerPTG.size()>0 && IS_CLASS(lfr.infoPerPTG[sel_PTG].HLFR, CLogFileRecord_ND))
		{
			CLogFileRecord_ND::Ptr log = std::dynamic_pointer_cast<CLogFileRecord_ND>(lfr.infoPerPTG[sel_PTG].HLFR);
			const size_t nGaps = log->gaps_ini.size();

			const string sSitu = mrpt::utils::TEnumType<CHolonomicND::TSituations>::value2name(log->situation);

			string sLog =
				  mrpt::format("ND situation : %s\n",sSitu.c_str());
			sLog+=mrpt::format("Gap count    : %u\n", static_cast<unsigned int>(nGaps) );

			edInfoLocalView->SetValue(_U(sLog.c_str()));

			gl_nd_gaps->appendLine(0,0,0, 0,0,0);
			for (size_t i=0;i<nGaps;i++)
			{
				const size_t N_STEPS = 20;
				for (size_t j=0;j<N_STEPS;j++)
				{
					const double sec = log->gaps_ini[i] + j*(log->gaps_end[i]-log->gaps_ini[i])/static_cast<double>(N_STEPS-1);
					const double ang = M_PI *(-1.0 + 2.0 * sec/nObs );

					const double d = lfr.infoPerPTG[sel_PTG].TP_Obstacles[sec]-0.05;
					gl_nd_gaps->appendLineStrip(d*cos(ang),d*sin(ang),0);
				}
				gl_nd_gaps->appendLineStrip(0,0,0);
			}
		}

		// TP-Obstacles:
		gl_tp_obstacles->clear();
		if (nObs>1)
		{
			for (size_t i=0;i<=nObs;i++)
			{
				const double d0 = lfr.infoPerPTG[sel_PTG].TP_Obstacles[i % nObs];
				const double a0 = M_PI * (-1.0 + 2.0 * ((i % nObs)+0.5)/nObs );
				const double d1 = lfr.infoPerPTG[sel_PTG].TP_Obstacles[(i+1) % nObs];
				const double a1 = M_PI * (-1.0 + 2.0 * (((i+1) % nObs)+0.5)/nObs );
				gl_tp_obstacles->appendLine(
					d0*cos(a0),d0*sin(a0),0.0,
					d1*cos(a1),d1*sin(a1),0.0 );
			}
		}

		// Movement direction:
		{
			const double desiredDirection = lfr.infoPerPTG[sel_PTG].desiredDirection;
			const double d = lfr.infoPerPTG[sel_PTG].desiredSpeed; ///ROBOT_MAX_SPEED;
			gl_line_direction->setLineCoords(
				0,0,0,
				cos(desiredDirection) * d, sin(desiredDirection) * d, 0 );
		}

		// TP Target:
		gl_rel_target->setLocation( lfr.infoPerPTG[sel_PTG].TP_Target );
		// TP Robot:
		gl_rel_robot->setLocation(lfr.infoPerPTG[sel_PTG].TP_Robot);

	} // end valid PTG selected

	// Draw predicted path along selected PTG:
	if (cbShowPredictedPTG->IsChecked() && lfr.infoPerPTG.size()>0 && ptg_nav)
	{
		// Selected PTG path:
		if (lfr.nSelectedPTG<=(int)ptg_nav->getPTG_count())  // the == case is for "NOP motion cmd"
		{
			const bool is_NOP_op = (lfr.nSelectedPTG == (int)ptg_nav->getPTG_count());
			const int idx_ptg = is_NOP_op ? lfr.ptg_index_NOP : lfr.nSelectedPTG;

			mrpt::nav::CParameterizedTrajectoryGenerator* ptg = idx_ptg >= 0 ? ptg_nav->getPTG(idx_ptg) : nullptr;
			if (ptg)
			{
				// Draw path:
				const int selected_k = is_NOP_op ? lfr.ptg_last_k_NOP : ptg->alpha2index( lfr.infoPerPTG[lfr.nSelectedPTG].desiredDirection );
				float max_dist = ptg->getRefDistance();
				gl_robot_ptg_prediction->clear();
				ptg->updateCurrentRobotVel(lfr.ptg_last_curRobotVelLocal);
				ptg->renderPathAsSimpleLine(selected_k,*gl_robot_ptg_prediction,0.10, max_dist);
				gl_robot_ptg_prediction->setColor_u8( mrpt::utils::TColor(0xff,0x00,0x00) );

				// Place it:
				if (is_NOP_op) {
					gl_robot_ptg_prediction->setPose(lfr.rel_pose_PTG_origin_wrt_sense_NOP);
				}
				else {
					gl_robot_ptg_prediction->setPose(CPose3D());
				}

				// Overlay a sequence of robot shapes:
				if (cbDrawShapePath->IsChecked())
				{
					double min_shape_dists = 1.0;
					for (double d=min_shape_dists;d<max_dist;d+=min_shape_dists)
					{
						uint32_t step;
						if (!ptg->getPathStepForDist(selected_k, d, step))
							continue;
						mrpt::math::TPose2D p;
						ptg->getPathPose(selected_k, step, p);
						ptg->add_robotShape_to_setOfLines( *gl_robot_ptg_prediction, mrpt::poses::CPose2D(p) );
					}
				}
			}
		}
	}

	CWaypointsNavigator *wp_nav = dynamic_cast<CWaypointsNavigator *>(m_navMethod.get());
	if (wp_nav)
	{
		static wxFrame *wxFrWpInfo = nullptr;
		static wxTextCtrl * edWpLog = nullptr;
		if (!wxFrWpInfo)
		{
			wxFrWpInfo= new wxFrame(this, -1, wxT("Waypoints info"), wxDefaultPosition, wxSize(400,150), wxRESIZE_BORDER | wxMINIMIZE_BOX | wxMAXIMIZE_BOX | wxCAPTION | wxCLIP_CHILDREN | wxSTAY_ON_TOP );

			edWpLog = new wxTextCtrl(wxFrWpInfo,wxNewId(), wxEmptyString, wxDefaultPosition, wxSize(400,150), wxTE_MULTILINE|wxTE_READONLY|wxTE_DONTWRAP|wxALWAYS_SHOW_SB, wxDefaultValidator, _T("ID_TEXTCTRL_WP"));
			edWpLog->SetMinSize(wxSize(190,60));
			wxFont edLogFont(8,wxFONTFAMILY_TELETYPE,wxFONTSTYLE_NORMAL,wxNORMAL,false,wxEmptyString,wxFONTENCODING_DEFAULT);
			edWpLog->SetFont(edLogFont);
		}

		TWaypointStatusSequence wp_status;
		wp_nav->getWaypointNavStatus(wp_status);
		const std::string sWpLog = wp_status.getAsText();

		if (!wp_status.waypoints.empty())
		{
			if (!wxFrWpInfo->IsShown()) wxFrWpInfo->Show();
			edWpLog->SetValue( _U(sWpLog.c_str()) );
		}

		// Plot waypoints being clicked by the user graphically:
<<<<<<< HEAD
		gl_waypoints_clicking->clear();
		for (const auto &p : m_waypoints_clicked.waypoints)
		{
			mrpt::opengl::CDisk::Ptr gl_pt = mrpt::opengl::CDisk::Create(0.3f,0.2f, 20);
			gl_pt->setLocation(p.target.x,p.target.y,0.01);
			gl_pt->setColor_u8(mrpt::utils::TColor(0x00,0x00,0xff));
			gl_waypoints_clicking->insert(gl_pt);
		}

		// Plot firmly set waypoints and their status:
		gl_waypoints_status->clear();
		{
			const mrpt::utils::TColor colNormal (0x00,0x00,0xff);
			const mrpt::utils::TColor colCurrent(0xff,0x00,0x20);
			unsigned int idx=0;
			for (const auto &p : wp_status.waypoints)
			{
				const bool is_cur_goal = (int(idx)==wp_status.waypoint_index_current_goal);

				mrpt::opengl::CDisk::Ptr gl_pt = mrpt::opengl::CDisk::Create(is_cur_goal ? 0.4f : 0.3f,0.2f, 20);
				gl_pt->setLocation(p.target.x,p.target.y,0.01);
				gl_pt->setName(mrpt::format("WayPt #%2u Reach:%s",idx, p.reached ? "YES":"NO"));
				gl_pt->enableShowName(true);
				gl_pt->setColor_u8( is_cur_goal ? colCurrent : colNormal );
				gl_waypoints_clicking->insert(gl_pt);

				++idx;
			}
		}
=======
		m_waypoints_clicked.getAsOpenglVisualization(*gl_waypoints_clicking);

		// Plot firmly set waypoints and their status:
		wp_status.getAsOpenglVisualization(*gl_waypoints_status);
>>>>>>> ca944368
	}

	WX_END_TRY
}

void reactive_navigator_demoframe::updateViewsDynamicObjects()
{
	gl_robot->setPose( m_robotSimul->getCurrentGTPose() );

	// animate target:
	{
		const double TARGET_BOUNCE_MIN = 0.7;
		const double TARGET_BOUNCE_MAX = 1;

		const double TARGET_BOUNCE_PERIOD = 1.0;
		const double t = fmod( m_runtime.Tac(), TARGET_BOUNCE_PERIOD ) / TARGET_BOUNCE_PERIOD;

		// Parabolic path
		const double s = 4*t*(TARGET_BOUNCE_MAX - TARGET_BOUNCE_MIN)*(1-t) + TARGET_BOUNCE_MIN;

		gl_target->setLocation( m_targetPoint.x, m_targetPoint.y, 0);
		gl_target->setScale(s);
	}

	// Labels:
	StatusBar1->SetStatusText( _U( mrpt::format("Robot pose: %s vel: %s", m_robotSimul->getCurrentGTPose().asString().c_str(),m_robotSimul->getCurrentGTVel().asString().c_str() ).c_str() ), 0 );
	StatusBar1->SetStatusText( _U( mrpt::format("Simul time: %.03f Target: (%.03f,%.03f)", m_robotSimul->getTime(), m_targetPoint.x, m_targetPoint.y ).c_str()  ), 1 );

	// Show/hide:
	gl_robot_sensor_range->setVisibility( mnuViewMaxRange->IsChecked() );
	gl_robot_path->setVisibility( mnuViewRobotPath->IsChecked() );

	// Refresh:
	m_plot3D->Refresh();
	m_plotLocalView->Refresh();
}

void reactive_navigator_demoframe::Onplot3DMouseMove(wxMouseEvent& event)
{
	int X, Y;
	event.GetPosition(&X,&Y);
	bool skip_normal_process = false;

	// Intersection of 3D ray with ground plane ====================
	TLine3D ray;
	m_plot3D->m_openGLScene->getViewport("main")->get3DRayForPixelCoord( X,Y,ray);
	// Create a 3D plane, e.g. Z=0
	const TPlane ground_plane(TPoint3D(0,0,0),TPoint3D(1,0,0),TPoint3D(0,1,0));
	// Intersection of the line with the plane:
	TObject3D inters;
	intersect(ray,ground_plane, inters);
	// Interpret the intersection as a point, if there is an intersection:
	TPoint3D inters_pt;
	if (inters.getPoint(inters_pt))
	{
		m_curCursorPos.x = inters_pt.x;
		m_curCursorPos.y = inters_pt.y;

		switch (m_cursorPickState)
		{
		case cpsPickTarget:
		case cpsPickWaypoints:
			{
				m_gl_placing_nav_target->setVisibility(true);
				m_gl_placing_nav_target->setLocation(m_curCursorPos.x,m_curCursorPos.y,0.01);
			}
			break;
		case cpsPlaceRobot:
			{
				m_gl_placing_robot->setVisibility(true);
				m_gl_placing_robot->setLocation(m_curCursorPos.x,m_curCursorPos.y,0.01);
			}
			break;
		case cpsDrawObstacles:
		case cpsDrawClear:
			{
				m_gl_drawing_obs->setLocation(m_curCursorPos.x,m_curCursorPos.y,0.01);
				if (event.ButtonIsDown( wxMOUSE_BTN_LEFT ))
				{
					const int cx = m_gridMap.x2idx(m_curCursorPos.x);
					const int cy = m_gridMap.y2idx(m_curCursorPos.y);
					if (cx>=0 && cy>=0 && cx<(int)m_gridMap.getSizeX() && cy<(int)m_gridMap.getSizeY()) {
						m_gridMap.setCell(cx,cy,  m_cursorPickState==cpsDrawObstacles ? 0.01f : 0.99f );
						updateMap3DView();
						m_plot3D->Refresh();
					}
					skip_normal_process=true;
				}
			}
			break;
		default:
			break;
		};

		StatusBar1->SetStatusText(wxString::Format(wxT("X=%.03f Y=%.04f Z=0"),m_curCursorPos.x,m_curCursorPos.y), 2);
	}

	if (!skip_normal_process)
	{
		// Do normal process in that class:
		m_plot3D->OnMouseMove(event);
	}
}

void reactive_navigator_demoframe::Onplot3DMouseClick(wxMouseEvent& event)
{
	WX_START_TRY

	bool skip_normal_process = false;

	switch (m_cursorPickState)
	{
	case cpsPickWaypoints:
		{
			if (event.ButtonIsDown( wxMOUSE_BTN_LEFT ))
			{
				const bool allow_skip_wps = !event.ShiftDown();
				double heading = TWaypoint::INVALID_NUM;
				if (event.ControlDown()) {
					this->edWayPtHeading->GetValue().ToDouble(&heading);
					heading *= M_PI / 180;
				}
				m_waypoints_clicked.waypoints.push_back( TWaypoint( m_curCursorPos.x,m_curCursorPos.y, 0.2 /* allowed dist */, allow_skip_wps, heading) );
			}
			if (event.ButtonIsDown( wxMOUSE_BTN_RIGHT ))
			{
				btnPlaceTarget->SetValue(false); btnPlaceTarget->Refresh();
				m_gl_placing_nav_target->setVisibility(false);

				CWaypointsNavigator *wp_nav = dynamic_cast<CWaypointsNavigator *>(m_navMethod.get());
				if (wp_nav)
					wp_nav->navigateWaypoints(m_waypoints_clicked);

				m_waypoints_clicked.clear();

				m_plot3D->SetCursor( *wxSTANDARD_CURSOR ); // End of cross cursor
				m_cursorPickState = cpsNone; // end of mode
			}
		}
		break;

	case cpsPickTarget:
		if (event.ButtonIsDown( wxMOUSE_BTN_LEFT ))
		{
			m_targetPoint = m_curCursorPos;

			btnPlaceTarget->SetValue(false);
			btnPlaceTarget->Refresh();
			m_gl_placing_nav_target->setVisibility(false);

			// Issue a new navigation cmd:
			CAbstractPTGBasedReactive::TNavigationParamsPTG   navParams;
			navParams.target.x = m_targetPoint.x ;
			navParams.target.y = m_targetPoint.y ;
			navParams.targetAllowedDistance = 0.40f;
			navParams.targetIsRelative = false;

			// Optional: restrict the PTGs to use
			//navParams.restrict_PTG_indices.push_back(1);

			m_navMethod->navigate( &navParams );
			gl_target->setVisibility(true);

			m_plot3D->SetCursor( *wxSTANDARD_CURSOR ); // End of cross cursor
			m_cursorPickState = cpsNone; // end of mode
			break;
		}
	case cpsPlaceRobot:
		if (event.ButtonIsDown( wxMOUSE_BTN_LEFT ))
		{
			m_robotSimul->setCurrentGTPose( mrpt::math::TPose2D(m_curCursorPos.x,m_curCursorPos.y, .0 ) );

			btnPlaceRobot->SetValue(false);
			btnPlaceRobot->Refresh();
			m_gl_placing_robot->setVisibility(false);
			m_plot3D->SetCursor( *wxSTANDARD_CURSOR ); // End of cross cursor
			m_cursorPickState = cpsNone; // end of mode
			break;
		}
	case cpsDrawObstacles:
	case cpsDrawClear:
		if (event.ButtonIsDown( wxMOUSE_BTN_LEFT ))
		{
			const int cx = m_gridMap.x2idx(m_curCursorPos.x);
			const int cy = m_gridMap.y2idx(m_curCursorPos.y);
			if (cx>=0 && cy>=0 && cx<(int)m_gridMap.getSizeX() && cy<(int)m_gridMap.getSizeY()) {
				m_gridMap.setCell(cx,cy, m_cursorPickState==cpsDrawObstacles ? 0.01f : 0.99f );
				updateMap3DView();
				m_plot3D->Refresh();
			}
			skip_normal_process = true;
			break;
		}
	default:
		break;
	}


	if (!skip_normal_process) {
		// Do normal process in that class:
		m_plot3D->OnMouseDown(event);
	}
	WX_END_TRY
}

// ==== reactive_navigator_demoframe::TOptions ======
reactive_navigator_demoframe::TOptions::TOptions() :
	MAX_SENSOR_RADIUS ( 10.0 ),
	SENSOR_FOV        (M_PI*2.0),
	SENSOR_NUM_RANGES ( 181),
	SENSOR_RANGE_NOISE_STD (0.02),
	SENSOR_RATE(10.0),
	NAVIGATION_RATE(4.0)
{
}
void reactive_navigator_demoframe::TOptions::loadFromConfigFile(const mrpt::utils::CConfigFileBase &source,const std::string &section)
{
	MRPT_START

	// Load from config text:
	MRPT_LOAD_CONFIG_VAR(MAX_SENSOR_RADIUS,double,  source,section );
	MRPT_LOAD_CONFIG_VAR_DEGREES(SENSOR_FOV,source,section );
	MRPT_LOAD_CONFIG_VAR(SENSOR_NUM_RANGES, uint64_t,  source,section );
	MRPT_LOAD_CONFIG_VAR(SENSOR_RANGE_NOISE_STD,double,  source,section );
	MRPT_LOAD_CONFIG_VAR(SENSOR_RATE,double,  source,section );
	MRPT_LOAD_CONFIG_VAR(NAVIGATION_RATE,double,  source,section );

	MRPT_END
}

void reactive_navigator_demoframe::TOptions::saveToConfigFile(mrpt::utils::CConfigFileBase &cfg,const std::string &section) const
{
	MRPT_START
	const int WN = 40, WV = 20;

	cfg.write(section,"MAX_SENSOR_RADIUS",MAX_SENSOR_RADIUS,   WN,WV, "Maximum range of the LiDAR sensor (meters)");
	cfg.write(section,"SENSOR_FOV",180.0/M_PI*SENSOR_FOV,   WN,WV, "Horizontal Field of view of the LiDAR (deg)");
	cfg.write(section,"SENSOR_NUM_RANGES",SENSOR_NUM_RANGES,   WN,WV, "Number of ranges in the 360deg sensor FOV");
	cfg.write(section,"SENSOR_RANGE_NOISE_STD",SENSOR_RANGE_NOISE_STD,   WN,WV, "Sensor noise (one sigma, in meters)");
	cfg.write(section,"SENSOR_RATE",SENSOR_RATE,   WN,WV, "Sensor rate (Hz)");
	cfg.write(section,"NAVIGATION_RATE",NAVIGATION_RATE,   WN,WV, "Navigation algorithm rate (Hz)");

	MRPT_END
}


void reactive_navigator_demoframe::OnMenuItemChangeVisibleStuff(wxCommandEvent& event)
{
	updateViewsDynamicObjects();
}

void reactive_navigator_demoframe::OnMenuItemClearRobotPath(wxCommandEvent& event)
{
	gl_robot_path->clear();
	updateViewsDynamicObjects();
}

void reactive_navigator_demoframe::OnbtnLoadMapClick(wxCommandEvent& event)
{
	WX_START_TRY

	wxFileDialog dlg(
		this,
		_("Select grid map to load"),
		_("."),
		_("grid.png"),
		wxT("Image files (*.png,*.jpg,*.gif) or binary gridmap files |*.png;*.jpg;*.gif;*.gridmap;*.gridmap.gz|All files (*.*)|*.*"),
		wxFD_OPEN | wxFD_FILE_MUST_EXIST );

	if (dlg.ShowModal() != wxID_OK)
		return;

	const wxString sFil =  dlg.GetPath();
	const std::string fil = std::string(sFil.mb_str());

	const std::string fil_ext = mrpt::system::extractFileExtension(fil,true);

	if (mrpt::system::lowerCase(fil_ext)=="gridmap")
	{
		CFileGZInputStream f(fil);
		f >> m_gridMap;
	}
	else
	{
		// Try loading the image:
		CImage img;
		if (!img.loadFromFile(fil, 0 /* force grayscale */ ))
		{
			wxMessageBox(_("Error"),_("Can't load the image file (check its format)."));
		}
		else
		{
			// We also need the size of each pixel:
			double cx =-1;
			double cy =-1;
			double cell_size = 0.05;

			const wxString sCellSize = wxGetTextFromUser(_("Enter the size (in meters) of each pixel:"),_("Grid parameters"),_("0.05"), this);
			const wxString sCX = wxGetTextFromUser(_("Enter the central pixel (x-coordinate), or -1 = the image center:"),_("Grid parameters"),_("-1"), this);
			const wxString sCY = wxGetTextFromUser(_("Enter the central pixel (y-coordinate), or -1 = the image center:"),_("Grid parameters"),_("-1"), this);

			if (sCellSize.ToDouble(&cell_size) && sCX.ToDouble(&cx) && sCY.ToDouble(&cy) )
			{
				if (!m_gridMap.loadFromBitmap(img,cell_size,cx,cy))
					wxMessageBox(_("Error"),_("Can't load the image file into the gridmap..."));
			}
			else
				wxMessageBox(_("Error"),_("Error parsing the numbers you entered..."));
		}
	}

	updateMap3DView();
	m_plot3D->Refresh();

	WX_END_TRY
}

void reactive_navigator_demoframe::OnNotebook1PageChanged(wxNotebookEvent& event)
{
}

void reactive_navigator_demoframe::OnNotebook1PageChanged1(wxNotebookEvent& event)
{
}

void reactive_navigator_demoframe::OnedManualKinRampsText(wxCommandEvent& event)
{
}

void reactive_navigator_demoframe::OnbtnQuitClick(wxCommandEvent& event)
{
	Close();
}

void create_viz_robot_holo( mrpt::opengl::CSetOfObjects &objs )
{
	objs.clear();
	{
		mrpt::opengl::CSetOfObjects::Ptr gl_xyz = mrpt::opengl::stock_objects::CornerXYZSimple(1.0f, 2.0f);
		gl_xyz->setLocation(0.0,0.0, 1.25);
		objs.insert( gl_xyz );
	}

	mrpt::opengl::CCylinder::Ptr obj = mrpt::opengl::CCylinder::Create(0.36f /*base radius*/,0.20f /*top radius */,1.2f /*height*/);
	obj->setColor_u8( TColor::red );
	objs.insert( obj );
}
void create_viz_robot_diff( mrpt::opengl::CSetOfObjects &objs )
{
	objs.clear();
	objs.insert( mrpt::opengl::stock_objects::RobotPioneer() );
}

void reactive_navigator_demoframe::OnrbKinTypeSelect(wxCommandEvent& event)
{
	// We must first detach the simulator from the navigator object before deleting it:
	m_navMethod.reset();

	// Delete old & build new simulator:
	m_robotSimul2NavInterface.reset();
	m_robotSimul.reset();

	if (gl_robot_path) gl_robot_path->clear();
	if (gl_target) gl_target->setVisibility(false);

	switch ( rbKinType->GetSelection() )
	{
	case 0:
		{
			mrpt::kinematics::CVehicleSimul_DiffDriven *sim = new mrpt::kinematics::CVehicleSimul_DiffDriven();
			m_robotSimul.reset(sim);
			m_robotSimul2NavInterface.reset( new MyRobot2NavInterface_Diff( *sim, m_latest_obstacles ) );
			// Opengl viz:
			create_viz_robot_diff( *std::dynamic_pointer_cast<mrpt::opengl::CSetOfObjects>( gl_robot->getByName("robot_render") ) );
			create_viz_robot_diff(*gl_robot_local);
			gl_robot_local->setScale( 1.0 / m_simul_options.MAX_SENSOR_RADIUS );
		}
		break;
	case 1:
		{
			mrpt::kinematics::CVehicleSimul_Holo *sim = new mrpt::kinematics::CVehicleSimul_Holo();
			m_robotSimul.reset(sim);
			m_robotSimul2NavInterface.reset( new MyRobot2NavInterface_Holo( *sim, m_latest_obstacles ) );
			// Opengl viz:
			create_viz_robot_holo(*std::dynamic_pointer_cast<mrpt::opengl::CSetOfObjects>( gl_robot->getByName("robot_render") ));
			create_viz_robot_holo(*gl_robot_local);
			gl_robot_local->setScale( 1.0 / m_simul_options.MAX_SENSOR_RADIUS );
		}
		break;
	default:
		throw std::runtime_error("Invalid kinematic model selected!");
	};

}


void reactive_navigator_demoframe::OnbtnEmptyMapClick(wxCommandEvent& event)
{
	WX_START_TRY

	double lx= 30.,ly=30.;
	double res = 0.25;
	wxString s;
	s = wxGetTextFromUser( _("Width (x) [meters]:"), _("New map"), _("40.0"), this );
	if (s.IsEmpty()) return;
	if (!s.ToDouble(&lx)) { wxMessageBox(_("Invalid number")); return; }

	s = wxGetTextFromUser( _("Height (y) [meters]:"), _("New map"), _("30.0"), this );
	if (s.IsEmpty()) return;
	if (!s.ToDouble(&ly)) { wxMessageBox(_("Invalid number")); return; }

	s = wxGetTextFromUser( _("Grid resolution [meters]:"), _("New map"), _("0.25"), this );
	if (s.IsEmpty()) return;
	if (!s.ToDouble(&res)) { wxMessageBox(_("Invalid number")); return; }

	m_gridMap.setSize(-.5*lx,.5*lx, -.5*ly, .5*ly, res, 0.99f );

	updateMap3DView();
	m_plot3D->Refresh();

	WX_END_TRY

}

void reactive_navigator_demoframe::OnbtnSaveMapClick(wxCommandEvent& event)
{
	WX_START_TRY

	wxFileDialog dlg(
		this,
		_("Save gridmap to file"),
		_("."),
		_("map.gridmap.gz"),
		wxT("Binary gridmap files (*.gridmap,*.gridmap.gz)|*.gridmap;*.gridmap.gz|All files (*.*)|*.*"),
		wxFD_SAVE | wxFD_OVERWRITE_PROMPT );

	if (dlg.ShowModal() != wxID_OK)
		return;

	CFileGZOutputStream f( std::string(dlg.GetPath().mb_str()) );
	f << m_gridMap;

	WX_END_TRY
}

void reactive_navigator_demoframe::OnbtnDrawMapObsClick(wxCommandEvent& event)
{
	if (m_cursorPickState!=cpsDrawObstacles)
	{
		m_cursorPickState = cpsDrawObstacles;
		m_plot3D->SetCursor( *wxCROSS_CURSOR );
	}
	else
	{	// Cancel:
		m_cursorPickState = cpsNone;
		m_plot3D->SetCursor( *wxSTANDARD_CURSOR );
	}
	btnDrawMapObs->SetValue( m_cursorPickState == cpsDrawObstacles ); btnDrawMapObs->Refresh();
	btnDrawEmpty->SetValue( m_cursorPickState == cpsDrawClear ); btnDrawEmpty->Refresh();
	m_gl_drawing_obs->setVisibility(m_cursorPickState==cpsDrawObstacles || m_cursorPickState==cpsDrawClear);
	m_plot3D->Refresh();
}

void reactive_navigator_demoframe::OnbtnDrawEmptyClick(wxCommandEvent& event)
{
	if (m_cursorPickState!=cpsDrawClear) {
		m_cursorPickState = cpsDrawClear;
		m_plot3D->SetCursor( *wxCROSS_CURSOR );
	}
	else {	// Cancel:
		m_cursorPickState = cpsNone;
		m_plot3D->SetCursor( *wxSTANDARD_CURSOR );
	}
	btnDrawMapObs->SetValue( m_cursorPickState == cpsDrawObstacles ); btnDrawMapObs->Refresh();
	btnDrawEmpty->SetValue( m_cursorPickState == cpsDrawClear ); btnDrawEmpty->Refresh();
	m_gl_drawing_obs->setVisibility(m_cursorPickState==cpsDrawObstacles || m_cursorPickState==cpsDrawClear);
	m_plot3D->Refresh();
}

void reactive_navigator_demoframe::OnbtnSetWaypointSeqClick(wxCommandEvent& event)
{
	CWaypointsNavigator *wp_nav = dynamic_cast<CWaypointsNavigator *>(m_navMethod.get());
	if (!wp_nav)
	{
		wxMessageBox(wxT("Navigator class does not support waypoints sequences!"));
		return;
	}

	if (m_cursorPickState!=cpsPickWaypoints) {
		m_cursorPickState = cpsPickWaypoints;
		m_plot3D->SetCursor( *wxCROSS_CURSOR );
		m_waypoints_clicked.clear();
	}
	else {	// Cancel:
		m_cursorPickState = cpsNone;
		m_plot3D->SetCursor( *wxSTANDARD_CURSOR );
	}
	btnSetWaypointSeq->SetValue( m_cursorPickState == cpsPickWaypoints ); btnSetWaypointSeq->Refresh();
	m_gl_placing_nav_target->setVisibility(m_cursorPickState==cpsPickWaypoints);
	m_plot3D->Refresh();
}

void reactive_navigator_demoframe::OnbtnGenerateTemplateClick(wxCommandEvent& event)
{
	WX_START_TRY;

	mrpt::nav::CReactiveNavigationSystem react(*m_robotSimul2NavInterface);

	mrpt::utils::CConfigFileMemory cfgMem;
	react.saveConfigFile(cfgMem);
	edParamsReactive->SetValue(_U(cfgMem.getContent().c_str()));


	WX_END_TRY;
}<|MERGE_RESOLUTION|>--- conflicted
+++ resolved
@@ -1113,42 +1113,10 @@
 		}
 
 		// Plot waypoints being clicked by the user graphically:
-<<<<<<< HEAD
-		gl_waypoints_clicking->clear();
-		for (const auto &p : m_waypoints_clicked.waypoints)
-		{
-			mrpt::opengl::CDisk::Ptr gl_pt = mrpt::opengl::CDisk::Create(0.3f,0.2f, 20);
-			gl_pt->setLocation(p.target.x,p.target.y,0.01);
-			gl_pt->setColor_u8(mrpt::utils::TColor(0x00,0x00,0xff));
-			gl_waypoints_clicking->insert(gl_pt);
-		}
-
-		// Plot firmly set waypoints and their status:
-		gl_waypoints_status->clear();
-		{
-			const mrpt::utils::TColor colNormal (0x00,0x00,0xff);
-			const mrpt::utils::TColor colCurrent(0xff,0x00,0x20);
-			unsigned int idx=0;
-			for (const auto &p : wp_status.waypoints)
-			{
-				const bool is_cur_goal = (int(idx)==wp_status.waypoint_index_current_goal);
-
-				mrpt::opengl::CDisk::Ptr gl_pt = mrpt::opengl::CDisk::Create(is_cur_goal ? 0.4f : 0.3f,0.2f, 20);
-				gl_pt->setLocation(p.target.x,p.target.y,0.01);
-				gl_pt->setName(mrpt::format("WayPt #%2u Reach:%s",idx, p.reached ? "YES":"NO"));
-				gl_pt->enableShowName(true);
-				gl_pt->setColor_u8( is_cur_goal ? colCurrent : colNormal );
-				gl_waypoints_clicking->insert(gl_pt);
-
-				++idx;
-			}
-		}
-=======
 		m_waypoints_clicked.getAsOpenglVisualization(*gl_waypoints_clicking);
 
 		// Plot firmly set waypoints and their status:
 		wp_status.getAsOpenglVisualization(*gl_waypoints_status);
->>>>>>> ca944368
 	}
 
 	WX_END_TRY
