--- conflicted
+++ resolved
@@ -23,15 +23,8 @@
 #include <mrpt/obs/CObservationStereoImages.h>
 #include <mrpt/obs/CRawlog.h>
 
-<<<<<<< HEAD
-// provides `sleep` on unix systems
-#if !defined(_WIN32)
-    #include <unistd.h>
-#endif
-=======
 #include <chrono>
 #include <thread>
->>>>>>> 6ae98269
 
 /// using namespaces
 using namespace mrpt::obs;
