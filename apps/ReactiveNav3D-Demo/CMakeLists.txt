INCLUDE(../../cmakemodules/AssureCMakeRootFile.cmake) # Avoid user mistake in CMake source directory

#-----------------------------------------------------------------
# CMake file for the MRPT application:  ReactiveNav3D-Demo
#
#  Run with "cmake ." at the root directory
#
#  Juin 2013, Mariano Jaimez Tarifa <marianojt@uma.es>
#-----------------------------------------------------------------
PROJECT(ReactiveNav3D-Demo)



# ---------------------------------------------
# TARGET:
# ---------------------------------------------
# Define the executable target:
ADD_EXECUTABLE(${PROJECT_NAME}
               ReactiveNav3D_demo_main.cpp
			   ReactiveNav3D_demo.h
			    ${MRPT_VERSION_RC_FILE})

# Add the required libraries for linking:
TARGET_LINK_LIBRARIES(${PROJECT_NAME} ${MRPT_LINKER_LIBS})

# Dependencies on MRPT libraries:
#  Just mention the top-level dependency, the rest will be detected automatically,
#  and all the needed #include<> dirs added (see the script DeclareAppDependencies.cmake for further details)
<<<<<<< HEAD
DeclareAppDependencies(${TMP_TARGET_NAME} mrpt-gui mrpt-slam mrpt-nav)

DeclareAppForInstall(${TMP_TARGET_NAME})

=======
DeclareAppDependencies(${PROJECT_NAME} mrpt-gui mrpt-slam mrpt-nav)

DeclareAppForInstall(${PROJECT_NAME})



#FIND_PACKAGE( MRPT REQUIRED base gui opengl slam maps reactivenav)

>>>>>>> 591c92ef
<|MERGE_RESOLUTION|>--- conflicted
+++ resolved
@@ -1,43 +1,39 @@
-INCLUDE(../../cmakemodules/AssureCMakeRootFile.cmake) # Avoid user mistake in CMake source directory
-
-#-----------------------------------------------------------------
-# CMake file for the MRPT application:  ReactiveNav3D-Demo
-#
-#  Run with "cmake ." at the root directory
-#
-#  Juin 2013, Mariano Jaimez Tarifa <marianojt@uma.es>
-#-----------------------------------------------------------------
-PROJECT(ReactiveNav3D-Demo)
-
-
-
-# ---------------------------------------------
-# TARGET:
-# ---------------------------------------------
-# Define the executable target:
-ADD_EXECUTABLE(${PROJECT_NAME}
-               ReactiveNav3D_demo_main.cpp
-			   ReactiveNav3D_demo.h
-			    ${MRPT_VERSION_RC_FILE})
-
-# Add the required libraries for linking:
-TARGET_LINK_LIBRARIES(${PROJECT_NAME} ${MRPT_LINKER_LIBS})
-
-# Dependencies on MRPT libraries:
-#  Just mention the top-level dependency, the rest will be detected automatically,
-#  and all the needed #include<> dirs added (see the script DeclareAppDependencies.cmake for further details)
-<<<<<<< HEAD
-DeclareAppDependencies(${TMP_TARGET_NAME} mrpt-gui mrpt-slam mrpt-nav)
-
-DeclareAppForInstall(${TMP_TARGET_NAME})
-
-=======
-DeclareAppDependencies(${PROJECT_NAME} mrpt-gui mrpt-slam mrpt-nav)
-
-DeclareAppForInstall(${PROJECT_NAME})
-
-
-
-#FIND_PACKAGE( MRPT REQUIRED base gui opengl slam maps reactivenav)
-
->>>>>>> 591c92ef
+INCLUDE(../../cmakemodules/AssureCMakeRootFile.cmake) # Avoid user mistake in CMake source directory
+
+#-----------------------------------------------------------------
+# CMake file for the MRPT application:  ReactiveNav3D-Demo
+#
+#  Run with "cmake ." at the root directory
+#
+#  Juin 2013, Mariano Jaimez Tarifa <marianojt@uma.es>
+#-----------------------------------------------------------------
+PROJECT(ReactiveNav3D-Demo)
+
+
+
+# ---------------------------------------------
+# TARGET:
+# ---------------------------------------------
+# Define the executable target:
+ADD_EXECUTABLE(${PROJECT_NAME}
+               ReactiveNav3D_demo_main.cpp
+			   ReactiveNav3D_demo.h
+			    ${MRPT_VERSION_RC_FILE})
+
+SET(TMP_TARGET_NAME "ReactiveNav3D-Demo")
+
+
+
+# Add the required libraries for linking:
+TARGET_LINK_LIBRARIES(${PROJECT_NAME} ${MRPT_LINKER_LIBS})
+
+# Dependencies on MRPT libraries:
+#  Just mention the top-level dependency, the rest will be detected automatically,
+#  and all the needed #include<> dirs added (see the script DeclareAppDependencies.cmake for further details)
+DeclareAppDependencies(${PROJECT_NAME} mrpt-gui mrpt-slam mrpt-nav)
+
+DeclareAppForInstall(${PROJECT_NAME})
+
+
+
+#FIND_PACKAGE( MRPT REQUIRED base gui opengl slam maps reactivenav)